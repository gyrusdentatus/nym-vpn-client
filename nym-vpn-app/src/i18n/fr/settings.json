{
  "auto-connect": {
    "title": "Connexion automatique",
    "desc": "Connexion automatique au démarrage"
  },
  "error-monitoring": {
    "title": "Rapports d'erreur anonymes",
    "desc": "s'applique au redémarrage de l'application"
  },
  "feedback": {
    "title": "Retour d'information",
    "github": "Créer un ticket GitHub",
<<<<<<< HEAD
=======
    "get-in-touch": "Contactez-nous",
>>>>>>> 1d3a5a8d
    "matrix": "Rejoignez-nous sur Matrix",
    "discord": "Rejoignez-nous sur Discord"
  },
  "support": {
    "title": "Support",
    "faq": "Consulter la FAQ"
  },
  "legal": {
    "title": "Juridique",
    "policy": "Déclaration sur la protection des données",
    "tos": "Conditions d'utilisation",
    "emptyData": "Pas de licence disponible",
    "license": "Licence",
    "licenses-rust": "Licences (Rust)",
    "licenses-js": "Licences (JavaScript)"
  },
  "display-theme": "Affichage",
  "login-button": "S'identifier",
  "monitoring-alert": "Redémarrez l'application pour que le changement s'applique.",
  "faq": "F.A.Q.",
  "quit": "Quitter NymVPN",
  "notifications": {
    "title": "Notifications sur le bureau"
  },
  "logs": {
    "title": "Journaux",
    "desc": "Copier ou supprimer les journaux"
  },
  "info": {
    "client-version": "Version du client",
    "daemon-version": "Version du daemon",
    "network-name": "Réseau"
  },
  "logout-confirmation": {
    "title": "Etes-vous sûr ?",
    "description": "Vous aurez besoin de votre phrase de récupération pour vous reconnecter."
  }
}<|MERGE_RESOLUTION|>--- conflicted
+++ resolved
@@ -10,10 +10,7 @@
   "feedback": {
     "title": "Retour d'information",
     "github": "Créer un ticket GitHub",
-<<<<<<< HEAD
-=======
     "get-in-touch": "Contactez-nous",
->>>>>>> 1d3a5a8d
     "matrix": "Rejoignez-nous sur Matrix",
     "discord": "Rejoignez-nous sur Discord"
   },

use tauri::{AppHandle, Manager};
use tracing::{debug, error, instrument};

use crate::{error::BackendError, MAIN_WINDOW_LABEL};

#[instrument(skip_all)]
#[tauri::command]
pub fn show_main_window(app: AppHandle) -> Result<(), BackendError> {
<<<<<<< HEAD
    let main_window =
        app.get_webview_window(MAIN_WINDOW_LABEL)
            .ok_or(BackendError::new_internal(
                "Failed to get the app window",
                None,
            ))?;
=======
    let main_window = app
        .get_webview_window(MAIN_WINDOW_LABEL)
        .ok_or(BackendError::internal("Failed to get the app window", None))?;
>>>>>>> f7bf6752
    let is_visible = main_window.is_visible().map_err(|e| {
        error!("Failed to get `main` window visibility: {}", e);
        BackendError::internal("Failed to show app window", None)
    })?;

    if is_visible {
        debug!("`main` window is already visible");
        return Ok(());
    }

    debug!("showing `main` window");
    main_window.show().map_err(|e| {
        error!("Failed to show `main` window: {}", e);
        BackendError::internal("Failed to show app window", None)
    })?;
    Ok(())
}<|MERGE_RESOLUTION|>--- conflicted
+++ resolved
@@ -6,18 +6,9 @@
 #[instrument(skip_all)]
 #[tauri::command]
 pub fn show_main_window(app: AppHandle) -> Result<(), BackendError> {
-<<<<<<< HEAD
-    let main_window =
-        app.get_webview_window(MAIN_WINDOW_LABEL)
-            .ok_or(BackendError::new_internal(
-                "Failed to get the app window",
-                None,
-            ))?;
-=======
     let main_window = app
         .get_webview_window(MAIN_WINDOW_LABEL)
         .ok_or(BackendError::internal("Failed to get the app window", None))?;
->>>>>>> f7bf6752
     let is_visible = main_window.is_visible().map_err(|e| {
         error!("Failed to get `main` window visibility: {}", e);
         BackendError::internal("Failed to show app window", None)

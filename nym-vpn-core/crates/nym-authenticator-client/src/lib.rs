--- conflicted
+++ resolved
@@ -842,11 +842,7 @@
         if semver.minor >= 1 {
             return Self::V4;
         }
-<<<<<<< HEAD
-        Self::UNKNOWN
-=======
         Self::LATEST
->>>>>>> b42c9cf3
     }
 }
 

--- conflicted
+++ resolved
@@ -73,13 +73,9 @@
     // We want to move this check into the state machine so that it happens during the connecting
     // state instead. This would allow us more flexibility in waiting for the account to be ready
     // and handle errors in a unified manner.
-<<<<<<< HEAD
     // This can take a surprisingly long time, if we need to go through all steps of registering
     // the device and requesting zknym ticketbooks.
-    let timeout = Duration::from_secs(60);
-=======
     let timeout = Duration::from_secs(120);
->>>>>>> baed6a36
     account::wait_for_account_ready_to_connect(enable_credentials_mode, timeout).await?;
 
     // Once we have established that the account is ready, we can start the state machine.

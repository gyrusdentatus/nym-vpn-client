// !$*UTF8*$!
{
	archiveVersion = 1;
	classes = {
	};
	objectVersion = 56;
	objects = {

/* Begin PBXBuildFile section */
		582C5F8E2C7654A800B678AE /* ConfigurationManager in Frameworks */ = {isa = PBXBuildFile; productRef = 582C5F8D2C7654A800B678AE /* ConfigurationManager */; };
		5879C2062C80A37200BAB142 /* TunnelSettingsConversions.swift in Sources */ = {isa = PBXBuildFile; fileRef = 5879C2052C80A37200BAB142 /* TunnelSettingsConversions.swift */; };
		D9144C5B2CC1057A0021A617 /* CountriesManagerTypes in Frameworks */ = {isa = PBXBuildFile; productRef = D9144C5A2CC1057A0021A617 /* CountriesManagerTypes */; };
		D9144C5D2CC1057F0021A617 /* CountriesManagerTypes in Frameworks */ = {isa = PBXBuildFile; productRef = D9144C5C2CC1057F0021A617 /* CountriesManagerTypes */; };
		D9144C5F2CC105B20021A617 /* CountriesManager in Frameworks */ = {isa = PBXBuildFile; productRef = D9144C5E2CC105B20021A617 /* CountriesManager */; };
		D9144C612CC10A860021A617 /* CountriesManager in Frameworks */ = {isa = PBXBuildFile; productRef = D9144C602CC10A860021A617 /* CountriesManager */; };
		D9144C632CC10AA20021A617 /* Migrations in Frameworks */ = {isa = PBXBuildFile; productRef = D9144C622CC10AA20021A617 /* Migrations */; };
		D916EE672C90F2A700FADEEF /* Migrations in Frameworks */ = {isa = PBXBuildFile; productRef = D916EE662C90F2A700FADEEF /* Migrations */; };
		D9188A9E2CE12C5F0031E141 /* TunnelActor.swift in Sources */ = {isa = PBXBuildFile; fileRef = D9188A9D2CE12C5F0031E141 /* TunnelActor.swift */; };
		D91E36A92BF3AA7F00BDE84A /* HelperManager in Frameworks */ = {isa = PBXBuildFile; productRef = D91E36A82BF3AA7F00BDE84A /* HelperManager */; };
		D92219E62BA1CF99005EE6AC /* SystemConfiguration.framework in Frameworks */ = {isa = PBXBuildFile; fileRef = D9CF05D82BA1CC7100489055 /* SystemConfiguration.framework */; };
		D924A8E62C33F3D400465E84 /* ExternalLinkManager in Frameworks */ = {isa = PBXBuildFile; productRef = D924A8E52C33F3D400465E84 /* ExternalLinkManager */; };
		D924A8E82C33F3DA00465E84 /* ExternalLinkManager in Frameworks */ = {isa = PBXBuildFile; productRef = D924A8E72C33F3DA00465E84 /* ExternalLinkManager */; };
		D925D5322CCFBEAF00C8286E /* PacketTunnelProvider+TunnelStatusListener.swift in Sources */ = {isa = PBXBuildFile; fileRef = D925D5312CCFBEA100C8286E /* PacketTunnelProvider+TunnelStatusListener.swift */; };
		D9264E262B3DA062004594A8 /* Assets.xcassets in Resources */ = {isa = PBXBuildFile; fileRef = D9264E252B3DA062004594A8 /* Assets.xcassets */; };
		D9281C452B877B8800834B53 /* Keychain in Frameworks */ = {isa = PBXBuildFile; productRef = D9281C442B877B8800834B53 /* Keychain */; };
		D92FBA2B2C6B6AB300D743DF /* ConfigurationManager in Frameworks */ = {isa = PBXBuildFile; productRef = D92FBA2A2C6B6AB300D743DF /* ConfigurationManager */; };
		D92FBA2D2C6B6AB800D743DF /* ConfigurationManager in Frameworks */ = {isa = PBXBuildFile; productRef = D92FBA2C2C6B6AB800D743DF /* ConfigurationManager */; };
		D9309AF92BC81B7600C387F4 /* TunnelMixnet in Frameworks */ = {isa = PBXBuildFile; productRef = D9309AF82BC81B7600C387F4 /* TunnelMixnet */; };
		D93214412B84D29200FFDC5E /* Logging in Frameworks */ = {isa = PBXBuildFile; productRef = D93214402B84D29200FFDC5E /* Logging */; };
		D93214472B84EBEA00FFDC5E /* Logging in Frameworks */ = {isa = PBXBuildFile; productRef = D93214462B84EBEA00FFDC5E /* Logging */; };
		D944053F2BAC4CBD0076EEDB /* SystemConfiguration.framework in Frameworks */ = {isa = PBXBuildFile; fileRef = D9CF05D82BA1CC7100489055 /* SystemConfiguration.framework */; };
		D94866FF2BE035C300F5331B /* CredentialsManager in Frameworks */ = {isa = PBXBuildFile; productRef = D94866FE2BE035C300F5331B /* CredentialsManager */; };
		D94867012BE035FB00F5331B /* Constants in Frameworks */ = {isa = PBXBuildFile; productRef = D94867002BE035FB00F5331B /* Constants */; };
		D9538E2E2B7E3F28002FA8B5 /* LaunchScreen.storyboard in Resources */ = {isa = PBXBuildFile; fileRef = D9538E2D2B7E3F28002FA8B5 /* LaunchScreen.storyboard */; };
		D953CFEA2C8ED73C008A942B /* NotificationsManager in Frameworks */ = {isa = PBXBuildFile; productRef = D953CFE92C8ED73C008A942B /* NotificationsManager */; };
		D954C0B92B51C1CA00C6BAAC /* NetworkExtension.framework in Frameworks */ = {isa = PBXBuildFile; fileRef = D954C0A62B51C17200C6BAAC /* NetworkExtension.framework */; };
		D954C0BC2B51C1CA00C6BAAC /* PacketTunnelProvider.swift in Sources */ = {isa = PBXBuildFile; fileRef = D954C0BB2B51C1CA00C6BAAC /* PacketTunnelProvider.swift */; };
		D954C0C12B51C1CA00C6BAAC /* NymMixnetTunnel.appex in Embed Foundation Extensions */ = {isa = PBXBuildFile; fileRef = D954C0B82B51C1CA00C6BAAC /* NymMixnetTunnel.appex */; settings = {ATTRIBUTES = (RemoveHeadersOnCopy, ); }; };
		D9643C6E2CEBC53A00F6B9A7 /* UserNotifications.framework in Frameworks */ = {isa = PBXBuildFile; fileRef = D9643C6D2CEBC53A00F6B9A7 /* UserNotifications.framework */; };
		D9643C702CEBC90700F6B9A7 /* NotificationMessages in Frameworks */ = {isa = PBXBuildFile; productRef = D9643C6F2CEBC90700F6B9A7 /* NotificationMessages */; };
		D96680D12CC4FC7200267FA1 /* Device in Frameworks */ = {isa = PBXBuildFile; productRef = D96680D02CC4FC7200267FA1 /* Device */; };
		D96680D32CC4FC7800267FA1 /* Device in Frameworks */ = {isa = PBXBuildFile; productRef = D96680D22CC4FC7800267FA1 /* Device */; };
		D96740232B56A67A001F6891 /* Tunnels in Frameworks */ = {isa = PBXBuildFile; productRef = D96740222B56A67A001F6891 /* Tunnels */; };
		D968BDC92B6AEA9D003F42E5 /* AppSettings in Frameworks */ = {isa = PBXBuildFile; productRef = D968BDC82B6AEA9D003F42E5 /* AppSettings */; };
		D968BDCB2B6BC98E003F42E5 /* AppVersionProvider in Frameworks */ = {isa = PBXBuildFile; productRef = D968BDCA2B6BC98E003F42E5 /* AppVersionProvider */; };
		D96B94DE2C2AB62D00E98B15 /* gatewaysEntryCountries.json in Resources */ = {isa = PBXBuildFile; fileRef = D96B94DC2C2AB62D00E98B15 /* gatewaysEntryCountries.json */; };
		D96B94DF2C2AB62D00E98B15 /* gatewaysEntryCountries.json in Resources */ = {isa = PBXBuildFile; fileRef = D96B94DC2C2AB62D00E98B15 /* gatewaysEntryCountries.json */; };
		D96B94E02C2AB62D00E98B15 /* gatewaysExitCountries.json in Resources */ = {isa = PBXBuildFile; fileRef = D96B94DD2C2AB62D00E98B15 /* gatewaysExitCountries.json */; };
		D96B94E12C2AB62D00E98B15 /* gatewaysExitCountries.json in Resources */ = {isa = PBXBuildFile; fileRef = D96B94DD2C2AB62D00E98B15 /* gatewaysExitCountries.json */; };
		D97065E12B8DD44A00C27A9B /* TunnelStatus in Frameworks */ = {isa = PBXBuildFile; productRef = D97065E02B8DD44A00C27A9B /* TunnelStatus */; };
		D974C03B2BBED2460011924A /* ConnectionManager in Frameworks */ = {isa = PBXBuildFile; productRef = D974C03A2BBED2460011924A /* ConnectionManager */; };
		D975F8042CE51097002D42C7 /* ErrorHandler in Frameworks */ = {isa = PBXBuildFile; productRef = D975F8032CE51097002D42C7 /* ErrorHandler */; };
		D9870CF32BE3A12800551A86 /* Home in Frameworks */ = {isa = PBXBuildFile; productRef = D9870CF22BE3A12800551A86 /* Home */; };
		D98B32F22C58F682005A15A3 /* Package.resolved in Resources */ = {isa = PBXBuildFile; fileRef = D98B32F12C58F682005A15A3 /* Package.resolved */; };
		D99820982BB6E8D9000C1FEE /* MixnetLibrary in Frameworks */ = {isa = PBXBuildFile; productRef = D99820972BB6E8D9000C1FEE /* MixnetLibrary */; };
		D99A147A2B357E9900F2728B /* NymVPNApp.swift in Sources */ = {isa = PBXBuildFile; fileRef = D99A14792B357E9900F2728B /* NymVPNApp.swift */; };
		D99A148C2B35A74200F2728B /* Theme in Frameworks */ = {isa = PBXBuildFile; productRef = D99A148B2B35A74200F2728B /* Theme */; };
		D9A8580E2CF3A2AA0030843A /* HelperInstallManager in Frameworks */ = {isa = PBXBuildFile; productRef = D9A8580D2CF3A2AA0030843A /* HelperInstallManager */; };
		D9ABF2842BF4989B009089FA /* Shell in Frameworks */ = {isa = PBXBuildFile; productRef = D9ABF2832BF4989B009089FA /* Shell */; };
		D9AC152E2BF3845E0041E334 /* net.nymtech.vpn.helper in Embed Helper Tool */ = {isa = PBXBuildFile; fileRef = D9AC152C2BF384580041E334 /* net.nymtech.vpn.helper */; settings = {ATTRIBUTES = (CodeSignOnCopy, ); }; };
		D9B7BAF82C4866A0005AF2D6 /* NymLogger in Frameworks */ = {isa = PBXBuildFile; productRef = D9B7BAF72C4866A0005AF2D6 /* NymLogger */; };
		D9B7BAFC2C4866AF005AF2D6 /* NymLogger in Frameworks */ = {isa = PBXBuildFile; productRef = D9B7BAFB2C4866AF005AF2D6 /* NymLogger */; };
		D9BB53552BAC4AE500917C97 /* Tunnels in Frameworks */ = {isa = PBXBuildFile; productRef = D9BB53542BAC4AE500917C97 /* Tunnels */; };
		D9BD6A142BD84EF400B42D6F /* SentryManager in Frameworks */ = {isa = PBXBuildFile; productRef = D9BD6A132BD84EF400B42D6F /* SentryManager */; };
		D9BEF2D32BEB63310036C566 /* NymVPNDaemonApp.swift in Sources */ = {isa = PBXBuildFile; fileRef = D9BEF2D22BEB63310036C566 /* NymVPNDaemonApp.swift */; };
		D9BEF2D72BEB63320036C566 /* Assets.xcassets in Resources */ = {isa = PBXBuildFile; fileRef = D9BEF2D62BEB63320036C566 /* Assets.xcassets */; };
		D9BEF2DA2BEB63320036C566 /* Preview Assets.xcassets in Resources */ = {isa = PBXBuildFile; fileRef = D9BEF2D92BEB63320036C566 /* Preview Assets.xcassets */; };
		D9BEF2E12BEB660D0036C566 /* GRPCManager in Frameworks */ = {isa = PBXBuildFile; productRef = D9BEF2E02BEB660D0036C566 /* GRPCManager */; };
		D9BEF2E32BEB8D7E0036C566 /* Constants in Frameworks */ = {isa = PBXBuildFile; productRef = D9BEF2E22BEB8D7E0036C566 /* Constants */; };
		D9BEF2E52BEBA4010036C566 /* AppSettings in Frameworks */ = {isa = PBXBuildFile; productRef = D9BEF2E42BEBA4010036C566 /* AppSettings */; };
		D9CD835D2B6C32D4008DA864 /* Modifiers in Frameworks */ = {isa = PBXBuildFile; productRef = D9CD835C2B6C32D4008DA864 /* Modifiers */; };
		D9CDF2DC2BF49909007E5DAF /* Home in Frameworks */ = {isa = PBXBuildFile; productRef = D9CDF2DB2BF49909007E5DAF /* Home */; };
		D9D483582BEBA72F0005A41C /* UIComponents in Frameworks */ = {isa = PBXBuildFile; productRef = D9D483572BEBA72F0005A41C /* UIComponents */; };
		D9E552B22CE9E8F6008C74F6 /* SystemMessageManager in Frameworks */ = {isa = PBXBuildFile; productRef = D9E552B12CE9E8F6008C74F6 /* SystemMessageManager */; };
		D9E552B42CE9E8FB008C74F6 /* SystemMessageManager in Frameworks */ = {isa = PBXBuildFile; productRef = D9E552B32CE9E8FB008C74F6 /* SystemMessageManager */; };
		D9E552B82CE9E909008C74F6 /* ErrorHandler in Frameworks */ = {isa = PBXBuildFile; productRef = D9E552B72CE9E909008C74F6 /* ErrorHandler */; };
		D9E552BA2CEA5A6E008C74F6 /* SystemMessageModels in Frameworks */ = {isa = PBXBuildFile; productRef = D9E552B92CEA5A6E008C74F6 /* SystemMessageModels */; };
		D9E552BC2CEA5A74008C74F6 /* SystemMessageModels in Frameworks */ = {isa = PBXBuildFile; productRef = D9E552BB2CEA5A74008C74F6 /* SystemMessageModels */; };
		D9E6D8C92BF5FF5F009612CE /* TunnelStatus in Frameworks */ = {isa = PBXBuildFile; productRef = D9E6D8C82BF5FF5F009612CE /* TunnelStatus */; };
		D9E9F19D2C3806BB0056EB8C /* AutoUpdater in Frameworks */ = {isa = PBXBuildFile; productRef = D9E9F19C2C3806BB0056EB8C /* AutoUpdater */; };
		D9E9F1A02C3807A00056EB8C /* Sparkle in Frameworks */ = {isa = PBXBuildFile; productRef = D9E9F19F2C3807A00056EB8C /* Sparkle */; };
		D9EACBD62BC016D60094CDDF /* NymVPNUITests.swift in Sources */ = {isa = PBXBuildFile; fileRef = D9EACBD52BC016D60094CDDF /* NymVPNUITests.swift */; };
		D9EACBDF2BC01D790094CDDF /* SwiftyPing in Frameworks */ = {isa = PBXBuildFile; productRef = D9EACBDE2BC01D790094CDDF /* SwiftyPing */; };
		D9F236232C64E64E00CCC433 /* LibLicences.json in Resources */ = {isa = PBXBuildFile; fileRef = D9F236222C64E64E00CCC433 /* LibLicences.json */; };
		D9F236252C650A9200CCC433 /* LibLicences.json in Resources */ = {isa = PBXBuildFile; fileRef = D9F236242C650A9200CCC433 /* LibLicences.json */; };
		D9F699E02B4C1862005576A9 /* Settings in Frameworks */ = {isa = PBXBuildFile; productRef = D9F699DF2B4C1862005576A9 /* Settings */; };
		D9F75F4E2CA409320005AC82 /* vpnCountries.json in Resources */ = {isa = PBXBuildFile; fileRef = D9F75F4D2CA409320005AC82 /* vpnCountries.json */; };
		D9F75F4F2CA409320005AC82 /* vpnCountries.json in Resources */ = {isa = PBXBuildFile; fileRef = D9F75F4D2CA409320005AC82 /* vpnCountries.json */; };
		D9FA77C82CEBB32C003362D7 /* NotificationsManager in Frameworks */ = {isa = PBXBuildFile; productRef = D9FA77C72CEBB32C003362D7 /* NotificationsManager */; };
		D9FB33DA2BECC163009C3419 /* Extensions in Frameworks */ = {isa = PBXBuildFile; productRef = D9FB33D92BECC163009C3419 /* Extensions */; };
		D9FB33DC2BECD473009C3419 /* SentryManager in Frameworks */ = {isa = PBXBuildFile; productRef = D9FB33DB2BECD473009C3419 /* SentryManager */; };
		D9FB33DE2BECD47E009C3419 /* Theme in Frameworks */ = {isa = PBXBuildFile; productRef = D9FB33DD2BECD47E009C3419 /* Theme */; };
		D9FB33E82BECFD1F009C3419 /* ServiceManagement.framework in Frameworks */ = {isa = PBXBuildFile; fileRef = D9FB33E72BECFD1F009C3419 /* ServiceManagement.framework */; };
		D9FFC1F92C40F65F00A4766C /* AutoUpdates in Frameworks */ = {isa = PBXBuildFile; productRef = D9FFC1F82C40F65F00A4766C /* AutoUpdates */; };
/* End PBXBuildFile section */

/* Begin PBXContainerItemProxy section */
		D954C0BF2B51C1CA00C6BAAC /* PBXContainerItemProxy */ = {
			isa = PBXContainerItemProxy;
			containerPortal = D99A146E2B357E9900F2728B /* Project object */;
			proxyType = 1;
			remoteGlobalIDString = D954C0B72B51C1CA00C6BAAC;
			remoteInfo = NymMixnetTunnel;
		};
		D9DB4D6B2BAB0F37005E8E02 /* PBXContainerItemProxy */ = {
			isa = PBXContainerItemProxy;
			containerPortal = D99A146E2B357E9900F2728B /* Project object */;
			proxyType = 1;
			remoteGlobalIDString = D9DB4D632BAB0F37005E8E02;
			remoteInfo = NymWG;
		};
		D9EACBD92BC016D60094CDDF /* PBXContainerItemProxy */ = {
			isa = PBXContainerItemProxy;
			containerPortal = D99A146E2B357E9900F2728B /* Project object */;
			proxyType = 1;
			remoteGlobalIDString = D99A14752B357E9900F2728B;
			remoteInfo = NymVPN;
		};
/* End PBXContainerItemProxy section */

/* Begin PBXCopyFilesBuildPhase section */
		D954C0B32B51C17200C6BAAC /* Embed Foundation Extensions */ = {
			isa = PBXCopyFilesBuildPhase;
			buildActionMask = 2147483647;
			dstPath = "";
			dstSubfolderSpec = 13;
			files = (
				D954C0C12B51C1CA00C6BAAC /* NymMixnetTunnel.appex in Embed Foundation Extensions */,
			);
			name = "Embed Foundation Extensions";
			runOnlyForDeploymentPostprocessing = 0;
		};
		D99820962BB6E73C000C1FEE /* Embed Frameworks */ = {
			isa = PBXCopyFilesBuildPhase;
			buildActionMask = 2147483647;
			dstPath = "";
			dstSubfolderSpec = 10;
			files = (
			);
			name = "Embed Frameworks";
			runOnlyForDeploymentPostprocessing = 0;
		};
		D9FB33E52BECFA64009C3419 /* Embed Helper Tool */ = {
			isa = PBXCopyFilesBuildPhase;
			buildActionMask = 2147483647;
			dstPath = Contents/Library/LaunchServices;
			dstSubfolderSpec = 1;
			files = (
				D9AC152E2BF3845E0041E334 /* net.nymtech.vpn.helper in Embed Helper Tool */,
			);
			name = "Embed Helper Tool";
			runOnlyForDeploymentPostprocessing = 0;
		};
/* End PBXCopyFilesBuildPhase section */

/* Begin PBXFileReference section */
		5879C2052C80A37200BAB142 /* TunnelSettingsConversions.swift */ = {isa = PBXFileReference; lastKnownFileType = sourcecode.swift; path = TunnelSettingsConversions.swift; sourceTree = "<group>"; };
		D90F19042BEED69D008D2232 /* Info.plist */ = {isa = PBXFileReference; lastKnownFileType = text.plist.xml; path = Info.plist; sourceTree = "<group>"; };
		D9188A9D2CE12C5F0031E141 /* TunnelActor.swift */ = {isa = PBXFileReference; lastKnownFileType = sourcecode.swift; path = TunnelActor.swift; sourceTree = "<group>"; };
		D925D5312CCFBEA100C8286E /* PacketTunnelProvider+TunnelStatusListener.swift */ = {isa = PBXFileReference; lastKnownFileType = sourcecode.swift; path = "PacketTunnelProvider+TunnelStatusListener.swift"; sourceTree = "<group>"; };
		D9264E252B3DA062004594A8 /* Assets.xcassets */ = {isa = PBXFileReference; lastKnownFileType = folder.assetcatalog; path = Assets.xcassets; sourceTree = "<group>"; };
		D9281C462B8884D400834B53 /* NymVPN.entitlements */ = {isa = PBXFileReference; lastKnownFileType = text.plist.entitlements; path = NymVPN.entitlements; sourceTree = "<group>"; };
		D94127BA2BFF2CB7009EDB7A /* Entitlements.plist */ = {isa = PBXFileReference; lastKnownFileType = text.plist.xml; path = Entitlements.plist; sourceTree = "<group>"; };
		D9538E2D2B7E3F28002FA8B5 /* LaunchScreen.storyboard */ = {isa = PBXFileReference; lastKnownFileType = file.storyboard; name = LaunchScreen.storyboard; path = Resources/LaunchScreen.storyboard; sourceTree = "<group>"; };
		D954C0A62B51C17200C6BAAC /* NetworkExtension.framework */ = {isa = PBXFileReference; lastKnownFileType = wrapper.framework; name = NetworkExtension.framework; path = System/Library/Frameworks/NetworkExtension.framework; sourceTree = SDKROOT; };
		D954C0B82B51C1CA00C6BAAC /* NymMixnetTunnel.appex */ = {isa = PBXFileReference; explicitFileType = "wrapper.app-extension"; includeInIndex = 0; path = NymMixnetTunnel.appex; sourceTree = BUILT_PRODUCTS_DIR; };
		D954C0BB2B51C1CA00C6BAAC /* PacketTunnelProvider.swift */ = {isa = PBXFileReference; lastKnownFileType = sourcecode.swift; path = PacketTunnelProvider.swift; sourceTree = "<group>"; };
		D954C0BD2B51C1CA00C6BAAC /* Info.plist */ = {isa = PBXFileReference; lastKnownFileType = text.plist.xml; path = Info.plist; sourceTree = "<group>"; };
		D954C0BE2B51C1CA00C6BAAC /* NymMixnetTunnel.entitlements */ = {isa = PBXFileReference; lastKnownFileType = text.plist.entitlements; path = NymMixnetTunnel.entitlements; sourceTree = "<group>"; };
		D955FA002B73CF6F005BA27D /* Info.plist */ = {isa = PBXFileReference; lastKnownFileType = text.plist.xml; path = Info.plist; sourceTree = "<group>"; };
		D9643C6D2CEBC53A00F6B9A7 /* UserNotifications.framework */ = {isa = PBXFileReference; lastKnownFileType = wrapper.framework; name = UserNotifications.framework; path = Platforms/MacOSX.platform/Developer/SDKs/MacOSX15.1.sdk/System/Library/Frameworks/UserNotifications.framework; sourceTree = DEVELOPER_DIR; };
		D96B94DC2C2AB62D00E98B15 /* gatewaysEntryCountries.json */ = {isa = PBXFileReference; fileEncoding = 4; lastKnownFileType = text.json; path = gatewaysEntryCountries.json; sourceTree = "<group>"; };
		D96B94DD2C2AB62D00E98B15 /* gatewaysExitCountries.json */ = {isa = PBXFileReference; fileEncoding = 4; lastKnownFileType = text.json; path = gatewaysExitCountries.json; sourceTree = "<group>"; };
		D98B32F12C58F682005A15A3 /* Package.resolved */ = {isa = PBXFileReference; fileEncoding = 4; lastKnownFileType = text; name = Package.resolved; path = NymVPN.xcworkspace/xcshareddata/swiftpm/Package.resolved; sourceTree = SOURCE_ROOT; };
		D990950D2BC6B31900C98E3F /* SystemConfiguration.framework */ = {isa = PBXFileReference; lastKnownFileType = wrapper.framework; name = SystemConfiguration.framework; path = Platforms/MacOSX.platform/Developer/SDKs/MacOSX14.4.sdk/System/Library/Frameworks/SystemConfiguration.framework; sourceTree = DEVELOPER_DIR; };
		D99A14762B357E9900F2728B /* NymVPN.app */ = {isa = PBXFileReference; explicitFileType = wrapper.application; includeInIndex = 0; path = NymVPN.app; sourceTree = BUILT_PRODUCTS_DIR; };
		D99A14792B357E9900F2728B /* NymVPNApp.swift */ = {isa = PBXFileReference; lastKnownFileType = sourcecode.swift; path = NymVPNApp.swift; sourceTree = "<group>"; };
		D9AC152C2BF384580041E334 /* net.nymtech.vpn.helper */ = {isa = PBXFileReference; lastKnownFileType = "compiled.mach-o.executable"; path = net.nymtech.vpn.helper; sourceTree = "<group>"; };
		D9BEF2D02BEB63310036C566 /* NymVPN.app */ = {isa = PBXFileReference; explicitFileType = wrapper.application; includeInIndex = 0; path = NymVPN.app; sourceTree = BUILT_PRODUCTS_DIR; };
		D9BEF2D22BEB63310036C566 /* NymVPNDaemonApp.swift */ = {isa = PBXFileReference; lastKnownFileType = sourcecode.swift; path = NymVPNDaemonApp.swift; sourceTree = "<group>"; };
		D9BEF2D62BEB63320036C566 /* Assets.xcassets */ = {isa = PBXFileReference; lastKnownFileType = folder.assetcatalog; path = Assets.xcassets; sourceTree = "<group>"; };
		D9BEF2D92BEB63320036C566 /* Preview Assets.xcassets */ = {isa = PBXFileReference; lastKnownFileType = folder.assetcatalog; path = "Preview Assets.xcassets"; sourceTree = "<group>"; };
		D9BEF2DB2BEB63320036C566 /* NymVPNDaemon.entitlements */ = {isa = PBXFileReference; lastKnownFileType = text.plist.entitlements; path = NymVPNDaemon.entitlements; sourceTree = "<group>"; };
		D9CF05D52BA1CBE000489055 /* Network.framework */ = {isa = PBXFileReference; lastKnownFileType = wrapper.framework; name = Network.framework; path = System/Library/Frameworks/Network.framework; sourceTree = SDKROOT; };
		D9CF05D82BA1CC7100489055 /* SystemConfiguration.framework */ = {isa = PBXFileReference; lastKnownFileType = wrapper.framework; name = SystemConfiguration.framework; path = System/Library/Frameworks/SystemConfiguration.framework; sourceTree = SDKROOT; };
		D9CF05DA2BA1CD1E00489055 /* CFNetwork.framework */ = {isa = PBXFileReference; lastKnownFileType = wrapper.framework; name = CFNetwork.framework; path = System/Library/Frameworks/CFNetwork.framework; sourceTree = SDKROOT; };
		D9CF05DC2BA1CD7200489055 /* libnetwork.tbd */ = {isa = PBXFileReference; lastKnownFileType = "sourcecode.text-based-dylib-definition"; name = libnetwork.tbd; path = usr/lib/libnetwork.tbd; sourceTree = SDKROOT; };
		D9CF05E22BA1CDAA00489055 /* libnetworkextension.tbd */ = {isa = PBXFileReference; lastKnownFileType = "sourcecode.text-based-dylib-definition"; name = libnetworkextension.tbd; path = usr/lib/libnetworkextension.tbd; sourceTree = SDKROOT; };
		D9CF05E32BA1CDAA00489055 /* libswiftNetwork.tbd */ = {isa = PBXFileReference; lastKnownFileType = "sourcecode.text-based-dylib-definition"; name = libswiftNetwork.tbd; path = usr/lib/swift/libswiftNetwork.tbd; sourceTree = SDKROOT; };
		D9CF05E42BA1CDAA00489055 /* ThreadNetwork.framework */ = {isa = PBXFileReference; lastKnownFileType = wrapper.framework; name = ThreadNetwork.framework; path = System/Library/Frameworks/ThreadNetwork.framework; sourceTree = SDKROOT; };
		D9E9F1A12C3D51650056EB8C /* README.md */ = {isa = PBXFileReference; lastKnownFileType = net.daringfireball.markdown; path = README.md; sourceTree = "<group>"; };
		D9EACBD32BC016D60094CDDF /* NymVPNUITests.xctest */ = {isa = PBXFileReference; explicitFileType = wrapper.cfbundle; includeInIndex = 0; path = NymVPNUITests.xctest; sourceTree = BUILT_PRODUCTS_DIR; };
		D9EACBD52BC016D60094CDDF /* NymVPNUITests.swift */ = {isa = PBXFileReference; lastKnownFileType = sourcecode.swift; path = NymVPNUITests.swift; sourceTree = "<group>"; };
		D9F236222C64E64E00CCC433 /* LibLicences.json */ = {isa = PBXFileReference; lastKnownFileType = text.json; path = LibLicences.json; sourceTree = "<group>"; };
		D9F236242C650A9200CCC433 /* LibLicences.json */ = {isa = PBXFileReference; fileEncoding = 4; lastKnownFileType = text.json; path = LibLicences.json; sourceTree = "<group>"; };
		D9F75F4D2CA409320005AC82 /* vpnCountries.json */ = {isa = PBXFileReference; lastKnownFileType = text.json; path = vpnCountries.json; sourceTree = "<group>"; };
		D9FB33DF2BECF09D009C3419 /* net.nymtech.vpn.helper.plist */ = {isa = PBXFileReference; lastKnownFileType = text.plist.xml; path = net.nymtech.vpn.helper.plist; sourceTree = "<group>"; };
		D9FB33E72BECFD1F009C3419 /* ServiceManagement.framework */ = {isa = PBXFileReference; lastKnownFileType = wrapper.framework; name = ServiceManagement.framework; path = Platforms/MacOSX.platform/Developer/SDKs/MacOSX14.4.sdk/System/Library/Frameworks/ServiceManagement.framework; sourceTree = DEVELOPER_DIR; };
		D9FB33F22BEE320B009C3419 /* Launchd.plist */ = {isa = PBXFileReference; fileEncoding = 4; lastKnownFileType = text.plist.xml; path = Launchd.plist; sourceTree = "<group>"; };
		D9FB33F32BEE320B009C3419 /* Info.plist */ = {isa = PBXFileReference; fileEncoding = 4; lastKnownFileType = text.plist.xml; path = Info.plist; sourceTree = "<group>"; };
/* End PBXFileReference section */

/* Begin PBXFrameworksBuildPhase section */
		D954C0B52B51C1CA00C6BAAC /* Frameworks */ = {
			isa = PBXFrameworksBuildPhase;
			buildActionMask = 2147483647;
			files = (
				D9309AF92BC81B7600C387F4 /* TunnelMixnet in Frameworks */,
				D975F8042CE51097002D42C7 /* ErrorHandler in Frameworks */,
				D944053F2BAC4CBD0076EEDB /* SystemConfiguration.framework in Frameworks */,
				D99820982BB6E8D9000C1FEE /* MixnetLibrary in Frameworks */,
				D9BB53552BAC4AE500917C97 /* Tunnels in Frameworks */,
				D9643C702CEBC90700F6B9A7 /* NotificationMessages in Frameworks */,
				D93214472B84EBEA00FFDC5E /* Logging in Frameworks */,
				D954C0B92B51C1CA00C6BAAC /* NetworkExtension.framework in Frameworks */,
				D9281C452B877B8800834B53 /* Keychain in Frameworks */,
				582C5F8E2C7654A800B678AE /* ConfigurationManager in Frameworks */,
			);
			runOnlyForDeploymentPostprocessing = 0;
		};
		D99A14732B357E9900F2728B /* Frameworks */ = {
			isa = PBXFrameworksBuildPhase;
			buildActionMask = 2147483647;
			files = (
				D93214412B84D29200FFDC5E /* Logging in Frameworks */,
				D968BDCB2B6BC98E003F42E5 /* AppVersionProvider in Frameworks */,
				D96740232B56A67A001F6891 /* Tunnels in Frameworks */,
				D9F699E02B4C1862005576A9 /* Settings in Frameworks */,
				D97065E12B8DD44A00C27A9B /* TunnelStatus in Frameworks */,
				D9144C612CC10A860021A617 /* CountriesManager in Frameworks */,
				D968BDC92B6AEA9D003F42E5 /* AppSettings in Frameworks */,
				D99A148C2B35A74200F2728B /* Theme in Frameworks */,
				D94867012BE035FB00F5331B /* Constants in Frameworks */,
				D9B7BAFC2C4866AF005AF2D6 /* NymLogger in Frameworks */,
				D953CFEA2C8ED73C008A942B /* NotificationsManager in Frameworks */,
				D9E552BA2CEA5A6E008C74F6 /* SystemMessageModels in Frameworks */,
				D9FB33DA2BECC163009C3419 /* Extensions in Frameworks */,
				D924A8E62C33F3D400465E84 /* ExternalLinkManager in Frameworks */,
				D94866FF2BE035C300F5331B /* CredentialsManager in Frameworks */,
				D96680D12CC4FC7200267FA1 /* Device in Frameworks */,
				D9BD6A142BD84EF400B42D6F /* SentryManager in Frameworks */,
				D974C03B2BBED2460011924A /* ConnectionManager in Frameworks */,
				D9144C632CC10AA20021A617 /* Migrations in Frameworks */,
				D92FBA2D2C6B6AB800D743DF /* ConfigurationManager in Frameworks */,
				D9870CF32BE3A12800551A86 /* Home in Frameworks */,
				D9E552B22CE9E8F6008C74F6 /* SystemMessageManager in Frameworks */,
				D92219E62BA1CF99005EE6AC /* SystemConfiguration.framework in Frameworks */,
				D9CD835D2B6C32D4008DA864 /* Modifiers in Frameworks */,
				D9144C5B2CC1057A0021A617 /* CountriesManagerTypes in Frameworks */,
				D9E552B82CE9E909008C74F6 /* ErrorHandler in Frameworks */,
				D9D483582BEBA72F0005A41C /* UIComponents in Frameworks */,
			);
			runOnlyForDeploymentPostprocessing = 0;
		};
		D9BEF2CD2BEB63310036C566 /* Frameworks */ = {
			isa = PBXFrameworksBuildPhase;
			buildActionMask = 2147483647;
			files = (
				D91E36A92BF3AA7F00BDE84A /* HelperManager in Frameworks */,
				D9FB33DE2BECD47E009C3419 /* Theme in Frameworks */,
				D9BEF2E52BEBA4010036C566 /* AppSettings in Frameworks */,
				D9A8580E2CF3A2AA0030843A /* HelperInstallManager in Frameworks */,
				D9144C5F2CC105B20021A617 /* CountriesManager in Frameworks */,
				D924A8E82C33F3DA00465E84 /* ExternalLinkManager in Frameworks */,
				D9B7BAF82C4866A0005AF2D6 /* NymLogger in Frameworks */,
				D9FA77C82CEBB32C003362D7 /* NotificationsManager in Frameworks */,
				D9E552B42CE9E8FB008C74F6 /* SystemMessageManager in Frameworks */,
				D9643C6E2CEBC53A00F6B9A7 /* UserNotifications.framework in Frameworks */,
				D9FFC1F92C40F65F00A4766C /* AutoUpdates in Frameworks */,
				D9FB33E82BECFD1F009C3419 /* ServiceManagement.framework in Frameworks */,
				D92FBA2B2C6B6AB300D743DF /* ConfigurationManager in Frameworks */,
				D9E9F1A02C3807A00056EB8C /* Sparkle in Frameworks */,
				D96680D32CC4FC7800267FA1 /* Device in Frameworks */,
				D916EE672C90F2A700FADEEF /* Migrations in Frameworks */,
				D9E9F19D2C3806BB0056EB8C /* AutoUpdater in Frameworks */,
				D9E6D8C92BF5FF5F009612CE /* TunnelStatus in Frameworks */,
				D9BEF2E32BEB8D7E0036C566 /* Constants in Frameworks */,
				D9144C5D2CC1057F0021A617 /* CountriesManagerTypes in Frameworks */,
				D9ABF2842BF4989B009089FA /* Shell in Frameworks */,
				D9E552BC2CEA5A74008C74F6 /* SystemMessageModels in Frameworks */,
				D9BEF2E12BEB660D0036C566 /* GRPCManager in Frameworks */,
				D9FB33DC2BECD473009C3419 /* SentryManager in Frameworks */,
				D9CDF2DC2BF49909007E5DAF /* Home in Frameworks */,
			);
			runOnlyForDeploymentPostprocessing = 0;
		};
		D9EACBD02BC016D60094CDDF /* Frameworks */ = {
			isa = PBXFrameworksBuildPhase;
			buildActionMask = 2147483647;
			files = (
				D9EACBDF2BC01D790094CDDF /* SwiftyPing in Frameworks */,
			);
			runOnlyForDeploymentPostprocessing = 0;
		};
/* End PBXFrameworksBuildPhase section */

/* Begin PBXGroup section */
		D90F19062BEED6A2008D2232 /* Resources */ = {
			isa = PBXGroup;
			children = (
				D9F236242C650A9200CCC433 /* LibLicences.json */,
				D98B32F12C58F682005A15A3 /* Package.resolved */,
				D90F19042BEED69D008D2232 /* Info.plist */,
				D9BEF2D62BEB63320036C566 /* Assets.xcassets */,
				D9BEF2DB2BEB63320036C566 /* NymVPNDaemon.entitlements */,
			);
			path = Resources;
			sourceTree = "<group>";
		};
		D954C0BA2B51C1CA00C6BAAC /* NymMixnetTunnel */ = {
			isa = PBXGroup;
			children = (
				D954C0BB2B51C1CA00C6BAAC /* PacketTunnelProvider.swift */,
				D925D5312CCFBEA100C8286E /* PacketTunnelProvider+TunnelStatusListener.swift */,
				D9188A9D2CE12C5F0031E141 /* TunnelActor.swift */,
				5879C2052C80A37200BAB142 /* TunnelSettingsConversions.swift */,
				D954C0BD2B51C1CA00C6BAAC /* Info.plist */,
				D954C0BE2B51C1CA00C6BAAC /* NymMixnetTunnel.entitlements */,
			);
			path = NymMixnetTunnel;
			sourceTree = "<group>";
		};
		D967402C2B56CA1A001F6891 /* Resources */ = {
			isa = PBXGroup;
			children = (
				D9F75F4D2CA409320005AC82 /* vpnCountries.json */,
				D96B94DC2C2AB62D00E98B15 /* gatewaysEntryCountries.json */,
				D96B94DD2C2AB62D00E98B15 /* gatewaysExitCountries.json */,
				D955FA002B73CF6F005BA27D /* Info.plist */,
				D9F236222C64E64E00CCC433 /* LibLicences.json */,
			);
			path = Resources;
			sourceTree = "<group>";
		};
		D99A146D2B357E9900F2728B = {
			isa = PBXGroup;
			children = (
				D9E9F1A12C3D51650056EB8C /* README.md */,
				D9FB33F02BEE31E2009C3419 /* Daemon */,
				D99A14782B357E9900F2728B /* NymVPN */,
				D9BEF2D12BEB63310036C566 /* NymVPNDaemon */,
				D954C0BA2B51C1CA00C6BAAC /* NymMixnetTunnel */,
				D9EACBD42BC016D60094CDDF /* NymVPNUITests */,
				D99A14772B357E9900F2728B /* Products */,
				D99A14882B35A73F00F2728B /* Frameworks */,
			);
			sourceTree = "<group>";
		};
		D99A14772B357E9900F2728B /* Products */ = {
			isa = PBXGroup;
			children = (
				D99A14762B357E9900F2728B /* NymVPN.app */,
				D954C0B82B51C1CA00C6BAAC /* NymMixnetTunnel.appex */,
				D9EACBD32BC016D60094CDDF /* NymVPNUITests.xctest */,
				D9BEF2D02BEB63310036C566 /* NymVPN.app */,
			);
			name = Products;
			sourceTree = "<group>";
		};
		D99A14782B357E9900F2728B /* NymVPN */ = {
			isa = PBXGroup;
			children = (
				D99A14792B357E9900F2728B /* NymVPNApp.swift */,
				D9281C462B8884D400834B53 /* NymVPN.entitlements */,
				D9264E252B3DA062004594A8 /* Assets.xcassets */,
				D967402C2B56CA1A001F6891 /* Resources */,
				D9538E2D2B7E3F28002FA8B5 /* LaunchScreen.storyboard */,
			);
			path = NymVPN;
			sourceTree = "<group>";
		};
		D99A14882B35A73F00F2728B /* Frameworks */ = {
			isa = PBXGroup;
			children = (
				D9643C6D2CEBC53A00F6B9A7 /* UserNotifications.framework */,
				D9FB33E72BECFD1F009C3419 /* ServiceManagement.framework */,
				D990950D2BC6B31900C98E3F /* SystemConfiguration.framework */,
				D9CF05E22BA1CDAA00489055 /* libnetworkextension.tbd */,
				D9CF05E32BA1CDAA00489055 /* libswiftNetwork.tbd */,
				D9CF05E42BA1CDAA00489055 /* ThreadNetwork.framework */,
				D9CF05DC2BA1CD7200489055 /* libnetwork.tbd */,
				D9CF05DA2BA1CD1E00489055 /* CFNetwork.framework */,
				D9CF05D82BA1CC7100489055 /* SystemConfiguration.framework */,
				D9CF05D52BA1CBE000489055 /* Network.framework */,
				D954C0A62B51C17200C6BAAC /* NetworkExtension.framework */,
			);
			name = Frameworks;
			sourceTree = "<group>";
		};
		D9BEF2D12BEB63310036C566 /* NymVPNDaemon */ = {
			isa = PBXGroup;
			children = (
				D9BEF2D22BEB63310036C566 /* NymVPNDaemonApp.swift */,
				D9BEF2D82BEB63320036C566 /* Preview Content */,
				D90F19062BEED6A2008D2232 /* Resources */,
			);
			path = NymVPNDaemon;
			sourceTree = "<group>";
		};
		D9BEF2D82BEB63320036C566 /* Preview Content */ = {
			isa = PBXGroup;
			children = (
				D9BEF2D92BEB63320036C566 /* Preview Assets.xcassets */,
			);
			path = "Preview Content";
			sourceTree = "<group>";
		};
		D9EACBD42BC016D60094CDDF /* NymVPNUITests */ = {
			isa = PBXGroup;
			children = (
				D9EACBD52BC016D60094CDDF /* NymVPNUITests.swift */,
			);
			path = NymVPNUITests;
			sourceTree = "<group>";
		};
		D9FB33F02BEE31E2009C3419 /* Daemon */ = {
			isa = PBXGroup;
			children = (
				D94127BA2BFF2CB7009EDB7A /* Entitlements.plist */,
				D9FB33DF2BECF09D009C3419 /* net.nymtech.vpn.helper.plist */,
				D9FB33F22BEE320B009C3419 /* Launchd.plist */,
				D9FB33F32BEE320B009C3419 /* Info.plist */,
				D9AC152C2BF384580041E334 /* net.nymtech.vpn.helper */,
			);
			path = Daemon;
			sourceTree = "<group>";
		};
/* End PBXGroup section */

/* Begin PBXNativeTarget section */
		D954C0B72B51C1CA00C6BAAC /* NymMixnetTunnel */ = {
			isa = PBXNativeTarget;
			buildConfigurationList = D954C0C22B51C1CA00C6BAAC /* Build configuration list for PBXNativeTarget "NymMixnetTunnel" */;
			buildPhases = (
				D954C0B42B51C1CA00C6BAAC /* Sources */,
				D954C0B52B51C1CA00C6BAAC /* Frameworks */,
				D954C0B62B51C1CA00C6BAAC /* Resources */,
			);
			buildRules = (
			);
			dependencies = (
			);
			name = NymMixnetTunnel;
			packageProductDependencies = (
				D93214462B84EBEA00FFDC5E /* Logging */,
				D9281C442B877B8800834B53 /* Keychain */,
				D9BB53542BAC4AE500917C97 /* Tunnels */,
				D99820972BB6E8D9000C1FEE /* MixnetLibrary */,
				D9309AF82BC81B7600C387F4 /* TunnelMixnet */,
				582C5F8D2C7654A800B678AE /* ConfigurationManager */,
				D975F8032CE51097002D42C7 /* ErrorHandler */,
				D9643C6F2CEBC90700F6B9A7 /* NotificationMessages */,
			);
			productName = NymMixnetTunnel;
			productReference = D954C0B82B51C1CA00C6BAAC /* NymMixnetTunnel.appex */;
			productType = "com.apple.product-type.app-extension";
		};
		D99A14752B357E9900F2728B /* NymVPN */ = {
			isa = PBXNativeTarget;
			buildConfigurationList = D99A14842B357E9A00F2728B /* Build configuration list for PBXNativeTarget "NymVPN" */;
			buildPhases = (
				D99A14722B357E9900F2728B /* Sources */,
				D99A14732B357E9900F2728B /* Frameworks */,
				D99A14742B357E9900F2728B /* Resources */,
				D99A14872B359C8800F2728B /* Run Swiftlint */,
				D954C0B32B51C17200C6BAAC /* Embed Foundation Extensions */,
				D99820962BB6E73C000C1FEE /* Embed Frameworks */,
				B4B27B828CC645368A4EC7F5 /* Upload Debug Symbols to Sentry */,
			);
			buildRules = (
			);
			dependencies = (
				D9DB4D6C2BAB0F37005E8E02 /* PBXTargetDependency */,
				D954C0C02B51C1CA00C6BAAC /* PBXTargetDependency */,
			);
			name = NymVPN;
			packageProductDependencies = (
				D99A148B2B35A74200F2728B /* Theme */,
				D9F699DF2B4C1862005576A9 /* Settings */,
				D96740222B56A67A001F6891 /* Tunnels */,
				D968BDC82B6AEA9D003F42E5 /* AppSettings */,
				D968BDCA2B6BC98E003F42E5 /* AppVersionProvider */,
				D9CD835C2B6C32D4008DA864 /* Modifiers */,
				D93214402B84D29200FFDC5E /* Logging */,
				D97065E02B8DD44A00C27A9B /* TunnelStatus */,
				D974C03A2BBED2460011924A /* ConnectionManager */,
				D9BD6A132BD84EF400B42D6F /* SentryManager */,
				D94866FE2BE035C300F5331B /* CredentialsManager */,
				D94867002BE035FB00F5331B /* Constants */,
				D9870CF22BE3A12800551A86 /* Home */,
				D9D483572BEBA72F0005A41C /* UIComponents */,
				D9FB33D92BECC163009C3419 /* Extensions */,
				D924A8E52C33F3D400465E84 /* ExternalLinkManager */,
				D9B7BAFB2C4866AF005AF2D6 /* NymLogger */,
				D92FBA2C2C6B6AB800D743DF /* ConfigurationManager */,
				D953CFE92C8ED73C008A942B /* NotificationsManager */,
				D9144C5A2CC1057A0021A617 /* CountriesManagerTypes */,
				D9144C602CC10A860021A617 /* CountriesManager */,
				D9144C622CC10AA20021A617 /* Migrations */,
				D96680D02CC4FC7200267FA1 /* Device */,
				D9E552B12CE9E8F6008C74F6 /* SystemMessageManager */,
				D9E552B72CE9E909008C74F6 /* ErrorHandler */,
				D9E552B92CEA5A6E008C74F6 /* SystemMessageModels */,
			);
			productName = NymVPN;
			productReference = D99A14762B357E9900F2728B /* NymVPN.app */;
			productType = "com.apple.product-type.application";
		};
		D9BEF2CF2BEB63310036C566 /* NymVPNDaemon */ = {
			isa = PBXNativeTarget;
			buildConfigurationList = D9BEF2DE2BEB63320036C566 /* Build configuration list for PBXNativeTarget "NymVPNDaemon" */;
			buildPhases = (
				D9BEF2CC2BEB63310036C566 /* Sources */,
				D9BEF2CD2BEB63310036C566 /* Frameworks */,
				D9BEF2CE2BEB63310036C566 /* Resources */,
				D94127BD2C00AB2E009EDB7A /* Run Swiftlint */,
				D9FB33E52BECFA64009C3419 /* Embed Helper Tool */,
			);
			buildRules = (
			);
			dependencies = (
			);
			name = NymVPNDaemon;
			packageProductDependencies = (
				D9BEF2E02BEB660D0036C566 /* GRPCManager */,
				D9BEF2E22BEB8D7E0036C566 /* Constants */,
				D9BEF2E42BEBA4010036C566 /* AppSettings */,
				D9FB33DB2BECD473009C3419 /* SentryManager */,
				D9FB33DD2BECD47E009C3419 /* Theme */,
				D91E36A82BF3AA7F00BDE84A /* HelperManager */,
				D9ABF2832BF4989B009089FA /* Shell */,
				D9CDF2DB2BF49909007E5DAF /* Home */,
				D9E6D8C82BF5FF5F009612CE /* TunnelStatus */,
				D924A8E72C33F3DA00465E84 /* ExternalLinkManager */,
				D9E9F19C2C3806BB0056EB8C /* AutoUpdater */,
				D9E9F19F2C3807A00056EB8C /* Sparkle */,
				D9FFC1F82C40F65F00A4766C /* AutoUpdates */,
				D9B7BAF72C4866A0005AF2D6 /* NymLogger */,
				D92FBA2A2C6B6AB300D743DF /* ConfigurationManager */,
				D916EE662C90F2A700FADEEF /* Migrations */,
				D9144C5C2CC1057F0021A617 /* CountriesManagerTypes */,
				D9144C5E2CC105B20021A617 /* CountriesManager */,
				D96680D22CC4FC7800267FA1 /* Device */,
				D9E552B32CE9E8FB008C74F6 /* SystemMessageManager */,
				D9E552BB2CEA5A74008C74F6 /* SystemMessageModels */,
				D9FA77C72CEBB32C003362D7 /* NotificationsManager */,
				D9A8580D2CF3A2AA0030843A /* HelperInstallManager */,
			);
			productName = NymVPNDaemon;
			productReference = D9BEF2D02BEB63310036C566 /* NymVPN.app */;
			productType = "com.apple.product-type.application";
		};
		D9EACBD22BC016D60094CDDF /* NymVPNUITests */ = {
			isa = PBXNativeTarget;
			buildConfigurationList = D9EACBDB2BC016D60094CDDF /* Build configuration list for PBXNativeTarget "NymVPNUITests" */;
			buildPhases = (
				D9EACBCF2BC016D60094CDDF /* Sources */,
				D9EACBD02BC016D60094CDDF /* Frameworks */,
				D9EACBD12BC016D60094CDDF /* Resources */,
			);
			buildRules = (
			);
			dependencies = (
				D9EACBDA2BC016D60094CDDF /* PBXTargetDependency */,
			);
			name = NymVPNUITests;
			packageProductDependencies = (
				D9EACBDE2BC01D790094CDDF /* SwiftyPing */,
			);
			productName = NymVPNUITests;
			productReference = D9EACBD32BC016D60094CDDF /* NymVPNUITests.xctest */;
			productType = "com.apple.product-type.bundle.ui-testing";
		};
/* End PBXNativeTarget section */

/* Begin PBXProject section */
		D99A146E2B357E9900F2728B /* Project object */ = {
			isa = PBXProject;
			attributes = {
				BuildIndependentTargetsInParallel = 1;
				LastSwiftUpdateCheck = 1530;
				LastUpgradeCheck = 1540;
				TargetAttributes = {
					D954C0B72B51C1CA00C6BAAC = {
						CreatedOnToolsVersion = 15.2;
					};
					D99A14752B357E9900F2728B = {
						CreatedOnToolsVersion = 15.1;
					};
					D9BEF2CF2BEB63310036C566 = {
						CreatedOnToolsVersion = 15.3;
					};
					D9EACBD22BC016D60094CDDF = {
						CreatedOnToolsVersion = 15.3;
						TestTargetID = D99A14752B357E9900F2728B;
					};
				};
			};
			buildConfigurationList = D99A14712B357E9900F2728B /* Build configuration list for PBXProject "NymVPN" */;
			compatibilityVersion = "Xcode 14.0";
			developmentRegion = en;
			hasScannedForEncodings = 0;
			knownRegions = (
				en,
				Base,
			);
			mainGroup = D99A146D2B357E9900F2728B;
			packageReferences = (
				D932143F2B84D29200FFDC5E /* XCRemoteSwiftPackageReference "swift-log" */,
				D9EACBCC2BBFFE420094CDDF /* XCRemoteSwiftPackageReference "SwiftyPing" */,
				D9E9F19E2C3807A00056EB8C /* XCRemoteSwiftPackageReference "Sparkle" */,
				D98B32E62C58E0A4005A15A3 /* XCRemoteSwiftPackageReference "AcknowList" */,
			);
			productRefGroup = D99A14772B357E9900F2728B /* Products */;
			projectDirPath = "";
			projectRoot = "";
			targets = (
				D99A14752B357E9900F2728B /* NymVPN */,
				D954C0B72B51C1CA00C6BAAC /* NymMixnetTunnel */,
				D9EACBD22BC016D60094CDDF /* NymVPNUITests */,
				D9BEF2CF2BEB63310036C566 /* NymVPNDaemon */,
			);
		};
/* End PBXProject section */

/* Begin PBXResourcesBuildPhase section */
		D954C0B62B51C1CA00C6BAAC /* Resources */ = {
			isa = PBXResourcesBuildPhase;
			buildActionMask = 2147483647;
			files = (
			);
			runOnlyForDeploymentPostprocessing = 0;
		};
		D99A14742B357E9900F2728B /* Resources */ = {
			isa = PBXResourcesBuildPhase;
			buildActionMask = 2147483647;
			files = (
				D9538E2E2B7E3F28002FA8B5 /* LaunchScreen.storyboard in Resources */,
				D96B94E02C2AB62D00E98B15 /* gatewaysExitCountries.json in Resources */,
				D96B94DE2C2AB62D00E98B15 /* gatewaysEntryCountries.json in Resources */,
				D9264E262B3DA062004594A8 /* Assets.xcassets in Resources */,
				D9F236232C64E64E00CCC433 /* LibLicences.json in Resources */,
				D9F75F4F2CA409320005AC82 /* vpnCountries.json in Resources */,
			);
			runOnlyForDeploymentPostprocessing = 0;
		};
		D9BEF2CE2BEB63310036C566 /* Resources */ = {
			isa = PBXResourcesBuildPhase;
			buildActionMask = 2147483647;
			files = (
				D9BEF2DA2BEB63320036C566 /* Preview Assets.xcassets in Resources */,
				D98B32F22C58F682005A15A3 /* Package.resolved in Resources */,
				D96B94E12C2AB62D00E98B15 /* gatewaysExitCountries.json in Resources */,
				D96B94DF2C2AB62D00E98B15 /* gatewaysEntryCountries.json in Resources */,
				D9BEF2D72BEB63320036C566 /* Assets.xcassets in Resources */,
				D9F236252C650A9200CCC433 /* LibLicences.json in Resources */,
				D9F75F4E2CA409320005AC82 /* vpnCountries.json in Resources */,
			);
			runOnlyForDeploymentPostprocessing = 0;
		};
		D9EACBD12BC016D60094CDDF /* Resources */ = {
			isa = PBXResourcesBuildPhase;
			buildActionMask = 2147483647;
			files = (
			);
			runOnlyForDeploymentPostprocessing = 0;
		};
/* End PBXResourcesBuildPhase section */

/* Begin PBXShellScriptBuildPhase section */
		B4B27B828CC645368A4EC7F5 /* Upload Debug Symbols to Sentry */ = {
			isa = PBXShellScriptBuildPhase;
			buildActionMask = 2147483647;
			files = (
			);
			inputPaths = (
				"${DWARF_DSYM_FOLDER_PATH}/${DWARF_DSYM_FILE_NAME}/Contents/Resources/DWARF/${TARGET_NAME}",
			);
			name = "Upload Debug Symbols to Sentry";
			outputPaths = (
			);
			runOnlyForDeploymentPostprocessing = 0;
			shellPath = /bin/sh;
			shellScript = "# This script is responsable to upload debug symbols and source context for Sentry.\n# if which sentry-cli >/dev/null; then\n# export SENTRY_ORG=nymtech\n# export SENTRY_PROJECT=nym-vpn-ios\n# ERROR=$(sentry-cli debug-files upload --include-sources \"$DWARF_DSYM_FOLDER_PATH\" 2>&1 >/dev/null)\n# if [ ! $? -eq 0 ]; then\n#    echo \"warning: sentry-cli - $ERROR\"\n# fi\n# else\n#    echo \"warning: sentry-cli not installed, download from https://github.com/getsentry/sentry-cli/releases\"\n# fi\n";
		};
		D94127BD2C00AB2E009EDB7A /* Run Swiftlint */ = {
			isa = PBXShellScriptBuildPhase;
			buildActionMask = 2147483647;
			files = (
			);
			inputFileListPaths = (
			);
			inputPaths = (
			);
			name = "Run Swiftlint";
			outputFileListPaths = (
			);
			outputPaths = (
			);
			runOnlyForDeploymentPostprocessing = 0;
			shellPath = /bin/sh;
			shellScript = "if [[ \"$(uname -m)\" == arm64 ]]; then\n    export PATH=\"/opt/homebrew/bin:$PATH\"\nfi\n\nif which swiftlint > /dev/null; then\n  swiftlint lint --no-cache\nelse\n  echo \"warning: SwiftLint not installed, download from https://github.com/realm/SwiftLint\"\nfi\n";
		};
		D99A14872B359C8800F2728B /* Run Swiftlint */ = {
			isa = PBXShellScriptBuildPhase;
			alwaysOutOfDate = 1;
			buildActionMask = 2147483647;
			files = (
			);
			inputFileListPaths = (
			);
			inputPaths = (
			);
			name = "Run Swiftlint";
			outputFileListPaths = (
			);
			outputPaths = (
			);
			runOnlyForDeploymentPostprocessing = 0;
			shellPath = /bin/sh;
			shellScript = "if [[ \"$(uname -m)\" == arm64 ]]; then\n    export PATH=\"/opt/homebrew/bin:$PATH\"\nfi\n\nif which swiftlint > /dev/null; then\n  swiftlint lint --no-cache\nelse\n  echo \"warning: SwiftLint not installed, download from https://github.com/realm/SwiftLint\"\nfi\n";
		};
/* End PBXShellScriptBuildPhase section */

/* Begin PBXSourcesBuildPhase section */
		D954C0B42B51C1CA00C6BAAC /* Sources */ = {
			isa = PBXSourcesBuildPhase;
			buildActionMask = 2147483647;
			files = (
				D9188A9E2CE12C5F0031E141 /* TunnelActor.swift in Sources */,
				D925D5322CCFBEAF00C8286E /* PacketTunnelProvider+TunnelStatusListener.swift in Sources */,
				5879C2062C80A37200BAB142 /* TunnelSettingsConversions.swift in Sources */,
				D954C0BC2B51C1CA00C6BAAC /* PacketTunnelProvider.swift in Sources */,
			);
			runOnlyForDeploymentPostprocessing = 0;
		};
		D99A14722B357E9900F2728B /* Sources */ = {
			isa = PBXSourcesBuildPhase;
			buildActionMask = 2147483647;
			files = (
				D99A147A2B357E9900F2728B /* NymVPNApp.swift in Sources */,
			);
			runOnlyForDeploymentPostprocessing = 0;
		};
		D9BEF2CC2BEB63310036C566 /* Sources */ = {
			isa = PBXSourcesBuildPhase;
			buildActionMask = 2147483647;
			files = (
				D9BEF2D32BEB63310036C566 /* NymVPNDaemonApp.swift in Sources */,
			);
			runOnlyForDeploymentPostprocessing = 0;
		};
		D9EACBCF2BC016D60094CDDF /* Sources */ = {
			isa = PBXSourcesBuildPhase;
			buildActionMask = 2147483647;
			files = (
				D9EACBD62BC016D60094CDDF /* NymVPNUITests.swift in Sources */,
			);
			runOnlyForDeploymentPostprocessing = 0;
		};
/* End PBXSourcesBuildPhase section */

/* Begin PBXTargetDependency section */
		D954C0C02B51C1CA00C6BAAC /* PBXTargetDependency */ = {
			isa = PBXTargetDependency;
			target = D954C0B72B51C1CA00C6BAAC /* NymMixnetTunnel */;
			targetProxy = D954C0BF2B51C1CA00C6BAAC /* PBXContainerItemProxy */;
		};
		D9DB4D6C2BAB0F37005E8E02 /* PBXTargetDependency */ = {
			isa = PBXTargetDependency;
			targetProxy = D9DB4D6B2BAB0F37005E8E02 /* PBXContainerItemProxy */;
		};
		D9EACBDA2BC016D60094CDDF /* PBXTargetDependency */ = {
			isa = PBXTargetDependency;
			target = D99A14752B357E9900F2728B /* NymVPN */;
			targetProxy = D9EACBD92BC016D60094CDDF /* PBXContainerItemProxy */;
		};
/* End PBXTargetDependency section */

/* Begin XCBuildConfiguration section */
		D954C0C32B51C1CA00C6BAAC /* Debug */ = {
			isa = XCBuildConfiguration;
			buildSettings = {
				CODE_SIGN_ENTITLEMENTS = NymMixnetTunnel/NymMixnetTunnel.entitlements;
				CODE_SIGN_IDENTITY = "Apple Development";
				CODE_SIGN_STYLE = Automatic;
<<<<<<< HEAD
				CURRENT_PROJECT_VERSION = 325;
=======
				CURRENT_PROJECT_VERSION = 328;
>>>>>>> b42c9cf3
				DEVELOPMENT_TEAM = VW5DZLFHM5;
				ENABLE_USER_SCRIPT_SANDBOXING = YES;
				GENERATE_INFOPLIST_FILE = NO;
				INFOPLIST_FILE = NymMixnetTunnel/Info.plist;
				INFOPLIST_KEY_CFBundleDisplayName = NymMixnetTunnel;
				INFOPLIST_KEY_NSHumanReadableCopyright = "";
				IPHONEOS_DEPLOYMENT_TARGET = 16.0;
				LD_RUNPATH_SEARCH_PATHS = (
					"$(inherited)",
					"@executable_path/Frameworks",
					"@executable_path/../../Frameworks",
				);
				LIBRARY_SEARCH_PATHS = "$(inherited)";
				MARKETING_VERSION = 1.4.2;
				PRODUCT_BUNDLE_IDENTIFIER = "net.nymtech.vpn.network-extension";
				PRODUCT_NAME = "$(TARGET_NAME)";
				SKIP_INSTALL = YES;
				SUPPORTED_PLATFORMS = "iphoneos iphonesimulator";
				SUPPORTS_MACCATALYST = YES;
				SUPPORTS_MAC_DESIGNED_FOR_IPHONE_IPAD = NO;
				SUPPORTS_XR_DESIGNED_FOR_IPHONE_IPAD = NO;
				SWIFT_EMIT_LOC_STRINGS = YES;
				SWIFT_OBJC_BRIDGING_HEADER = "";
				SWIFT_VERSION = 5.0;
				TARGETED_DEVICE_FAMILY = "1,2";
			};
			name = Debug;
		};
		D954C0C42B51C1CA00C6BAAC /* Release */ = {
			isa = XCBuildConfiguration;
			buildSettings = {
				CODE_SIGN_ENTITLEMENTS = NymMixnetTunnel/NymMixnetTunnel.entitlements;
				CODE_SIGN_IDENTITY = "Apple Development";
				CODE_SIGN_STYLE = Automatic;
<<<<<<< HEAD
				CURRENT_PROJECT_VERSION = 325;
=======
				CURRENT_PROJECT_VERSION = 328;
>>>>>>> b42c9cf3
				DEVELOPMENT_TEAM = VW5DZLFHM5;
				ENABLE_USER_SCRIPT_SANDBOXING = YES;
				GENERATE_INFOPLIST_FILE = NO;
				INFOPLIST_FILE = NymMixnetTunnel/Info.plist;
				INFOPLIST_KEY_CFBundleDisplayName = NymMixnetTunnel;
				INFOPLIST_KEY_NSHumanReadableCopyright = "";
				IPHONEOS_DEPLOYMENT_TARGET = 16.0;
				LD_RUNPATH_SEARCH_PATHS = (
					"$(inherited)",
					"@executable_path/Frameworks",
					"@executable_path/../../Frameworks",
				);
				LIBRARY_SEARCH_PATHS = "$(inherited)";
				MARKETING_VERSION = 1.4.2;
				PRODUCT_BUNDLE_IDENTIFIER = "net.nymtech.vpn.network-extension";
				PRODUCT_NAME = "$(TARGET_NAME)";
				SKIP_INSTALL = YES;
				SUPPORTED_PLATFORMS = "iphoneos iphonesimulator";
				SUPPORTS_MACCATALYST = YES;
				SUPPORTS_MAC_DESIGNED_FOR_IPHONE_IPAD = NO;
				SUPPORTS_XR_DESIGNED_FOR_IPHONE_IPAD = NO;
				SWIFT_EMIT_LOC_STRINGS = YES;
				SWIFT_OBJC_BRIDGING_HEADER = "";
				SWIFT_VERSION = 5.0;
				TARGETED_DEVICE_FAMILY = "1,2";
			};
			name = Release;
		};
		D99A14822B357E9A00F2728B /* Debug */ = {
			isa = XCBuildConfiguration;
			buildSettings = {
				ALWAYS_SEARCH_USER_PATHS = NO;
				ASSETCATALOG_COMPILER_GENERATE_SWIFT_ASSET_SYMBOL_EXTENSIONS = YES;
				CLANG_ANALYZER_NONNULL = YES;
				CLANG_ANALYZER_NUMBER_OBJECT_CONVERSION = YES_AGGRESSIVE;
				CLANG_CXX_LANGUAGE_STANDARD = "gnu++20";
				CLANG_ENABLE_MODULES = YES;
				CLANG_ENABLE_OBJC_ARC = YES;
				CLANG_ENABLE_OBJC_WEAK = YES;
				CLANG_WARN_BLOCK_CAPTURE_AUTORELEASING = YES;
				CLANG_WARN_BOOL_CONVERSION = YES;
				CLANG_WARN_COMMA = YES;
				CLANG_WARN_CONSTANT_CONVERSION = YES;
				CLANG_WARN_DEPRECATED_OBJC_IMPLEMENTATIONS = YES;
				CLANG_WARN_DIRECT_OBJC_ISA_USAGE = YES_ERROR;
				CLANG_WARN_DOCUMENTATION_COMMENTS = YES;
				CLANG_WARN_EMPTY_BODY = YES;
				CLANG_WARN_ENUM_CONVERSION = YES;
				CLANG_WARN_INFINITE_RECURSION = YES;
				CLANG_WARN_INT_CONVERSION = YES;
				CLANG_WARN_NON_LITERAL_NULL_CONVERSION = YES;
				CLANG_WARN_OBJC_IMPLICIT_RETAIN_SELF = YES;
				CLANG_WARN_OBJC_LITERAL_CONVERSION = YES;
				CLANG_WARN_OBJC_ROOT_CLASS = YES_ERROR;
				CLANG_WARN_QUOTED_INCLUDE_IN_FRAMEWORK_HEADER = YES;
				CLANG_WARN_RANGE_LOOP_ANALYSIS = YES;
				CLANG_WARN_STRICT_PROTOTYPES = YES;
				CLANG_WARN_SUSPICIOUS_MOVE = YES;
				CLANG_WARN_UNGUARDED_AVAILABILITY = YES_AGGRESSIVE;
				CLANG_WARN_UNREACHABLE_CODE = YES;
				CLANG_WARN__DUPLICATE_METHOD_MATCH = YES;
				COPY_PHASE_STRIP = NO;
				DEBUG_INFORMATION_FORMAT = dwarf;
				ENABLE_STRICT_OBJC_MSGSEND = YES;
				ENABLE_TESTABILITY = YES;
				ENABLE_USER_SCRIPT_SANDBOXING = NO;
				GCC_C_LANGUAGE_STANDARD = gnu17;
				GCC_DYNAMIC_NO_PIC = NO;
				GCC_NO_COMMON_BLOCKS = YES;
				GCC_OPTIMIZATION_LEVEL = 0;
				GCC_PREPROCESSOR_DEFINITIONS = (
					"DEBUG=1",
					"$(inherited)",
				);
				GCC_WARN_64_TO_32_BIT_CONVERSION = YES;
				GCC_WARN_ABOUT_RETURN_TYPE = YES_ERROR;
				GCC_WARN_UNDECLARED_SELECTOR = YES;
				GCC_WARN_UNINITIALIZED_AUTOS = YES_AGGRESSIVE;
				GCC_WARN_UNUSED_FUNCTION = YES;
				GCC_WARN_UNUSED_VARIABLE = YES;
				IPHONEOS_DEPLOYMENT_TARGET = 16.0;
				LOCALIZATION_PREFERS_STRING_CATALOGS = YES;
				MTL_ENABLE_DEBUG_INFO = INCLUDE_SOURCE;
				MTL_FAST_MATH = YES;
				ONLY_ACTIVE_ARCH = YES;
				SDKROOT = iphoneos;
				SWIFT_ACTIVE_COMPILATION_CONDITIONS = "DEBUG $(inherited)";
				SWIFT_OPTIMIZATION_LEVEL = "-Onone";
			};
			name = Debug;
		};
		D99A14832B357E9A00F2728B /* Release */ = {
			isa = XCBuildConfiguration;
			buildSettings = {
				ALWAYS_SEARCH_USER_PATHS = NO;
				ASSETCATALOG_COMPILER_GENERATE_SWIFT_ASSET_SYMBOL_EXTENSIONS = YES;
				CLANG_ANALYZER_NONNULL = YES;
				CLANG_ANALYZER_NUMBER_OBJECT_CONVERSION = YES_AGGRESSIVE;
				CLANG_CXX_LANGUAGE_STANDARD = "gnu++20";
				CLANG_ENABLE_MODULES = YES;
				CLANG_ENABLE_OBJC_ARC = YES;
				CLANG_ENABLE_OBJC_WEAK = YES;
				CLANG_WARN_BLOCK_CAPTURE_AUTORELEASING = YES;
				CLANG_WARN_BOOL_CONVERSION = YES;
				CLANG_WARN_COMMA = YES;
				CLANG_WARN_CONSTANT_CONVERSION = YES;
				CLANG_WARN_DEPRECATED_OBJC_IMPLEMENTATIONS = YES;
				CLANG_WARN_DIRECT_OBJC_ISA_USAGE = YES_ERROR;
				CLANG_WARN_DOCUMENTATION_COMMENTS = YES;
				CLANG_WARN_EMPTY_BODY = YES;
				CLANG_WARN_ENUM_CONVERSION = YES;
				CLANG_WARN_INFINITE_RECURSION = YES;
				CLANG_WARN_INT_CONVERSION = YES;
				CLANG_WARN_NON_LITERAL_NULL_CONVERSION = YES;
				CLANG_WARN_OBJC_IMPLICIT_RETAIN_SELF = YES;
				CLANG_WARN_OBJC_LITERAL_CONVERSION = YES;
				CLANG_WARN_OBJC_ROOT_CLASS = YES_ERROR;
				CLANG_WARN_QUOTED_INCLUDE_IN_FRAMEWORK_HEADER = YES;
				CLANG_WARN_RANGE_LOOP_ANALYSIS = YES;
				CLANG_WARN_STRICT_PROTOTYPES = YES;
				CLANG_WARN_SUSPICIOUS_MOVE = YES;
				CLANG_WARN_UNGUARDED_AVAILABILITY = YES_AGGRESSIVE;
				CLANG_WARN_UNREACHABLE_CODE = YES;
				CLANG_WARN__DUPLICATE_METHOD_MATCH = YES;
				COPY_PHASE_STRIP = NO;
				DEBUG_INFORMATION_FORMAT = "dwarf-with-dsym";
				ENABLE_NS_ASSERTIONS = NO;
				ENABLE_STRICT_OBJC_MSGSEND = YES;
				ENABLE_USER_SCRIPT_SANDBOXING = NO;
				GCC_C_LANGUAGE_STANDARD = gnu17;
				GCC_NO_COMMON_BLOCKS = YES;
				GCC_WARN_64_TO_32_BIT_CONVERSION = YES;
				GCC_WARN_ABOUT_RETURN_TYPE = YES_ERROR;
				GCC_WARN_UNDECLARED_SELECTOR = YES;
				GCC_WARN_UNINITIALIZED_AUTOS = YES_AGGRESSIVE;
				GCC_WARN_UNUSED_FUNCTION = YES;
				GCC_WARN_UNUSED_VARIABLE = YES;
				IPHONEOS_DEPLOYMENT_TARGET = 16.0;
				LOCALIZATION_PREFERS_STRING_CATALOGS = YES;
				MTL_ENABLE_DEBUG_INFO = NO;
				MTL_FAST_MATH = YES;
				SDKROOT = iphoneos;
				SWIFT_COMPILATION_MODE = wholemodule;
				VALIDATE_PRODUCT = YES;
			};
			name = Release;
		};
		D99A14852B357E9A00F2728B /* Debug */ = {
			isa = XCBuildConfiguration;
			buildSettings = {
				ALWAYS_EMBED_SWIFT_STANDARD_LIBRARIES = YES;
				ASSETCATALOG_COMPILER_APPICON_NAME = AppIcon;
				ASSETCATALOG_COMPILER_GLOBAL_ACCENT_COLOR_NAME = AccentColor;
				ASSETCATALOG_COMPILER_INCLUDE_ALL_APPICON_ASSETS = NO;
				CODE_SIGN_ENTITLEMENTS = NymVPN/NymVPN.entitlements;
				CODE_SIGN_IDENTITY = "Apple Development";
				CODE_SIGN_STYLE = Automatic;
<<<<<<< HEAD
				CURRENT_PROJECT_VERSION = 325;
=======
				CURRENT_PROJECT_VERSION = 328;
>>>>>>> b42c9cf3
				DEBUG_INFORMATION_FORMAT = "dwarf-with-dsym";
				DEVELOPMENT_TEAM = VW5DZLFHM5;
				ENABLE_PREVIEWS = YES;
				GENERATE_INFOPLIST_FILE = NO;
				INFOPLIST_FILE = "$(PROJECT_DIR)/NymVPN/Resources/Info.plist";
				IPHONEOS_DEPLOYMENT_TARGET = 16.0;
				LD_RUNPATH_SEARCH_PATHS = (
					"$(inherited)",
					"@executable_path/Frameworks",
				);
				LIBRARY_SEARCH_PATHS = (
					"$(inherited)",
					"$(PROJECT_DIR)",
				);
				MARKETING_VERSION = 1.4.2;
				PRODUCT_BUNDLE_IDENTIFIER = net.nymtech.vpn;
				PRODUCT_NAME = "$(TARGET_NAME)";
				PROVISIONING_PROFILE_SPECIFIER = "";
				SUPPORTED_PLATFORMS = "iphoneos iphonesimulator";
				SUPPORTS_MACCATALYST = NO;
				SUPPORTS_MAC_DESIGNED_FOR_IPHONE_IPAD = NO;
				SUPPORTS_XR_DESIGNED_FOR_IPHONE_IPAD = NO;
				SWIFT_EMIT_LOC_STRINGS = YES;
				SWIFT_OBJC_BRIDGING_HEADER = "";
				SWIFT_VERSION = 5.0;
				TARGETED_DEVICE_FAMILY = "1,2";
			};
			name = Debug;
		};
		D99A14862B357E9A00F2728B /* Release */ = {
			isa = XCBuildConfiguration;
			buildSettings = {
				ALWAYS_EMBED_SWIFT_STANDARD_LIBRARIES = YES;
				ASSETCATALOG_COMPILER_APPICON_NAME = AppIcon;
				ASSETCATALOG_COMPILER_GLOBAL_ACCENT_COLOR_NAME = AccentColor;
				ASSETCATALOG_COMPILER_INCLUDE_ALL_APPICON_ASSETS = NO;
				CODE_SIGN_ENTITLEMENTS = NymVPN/NymVPN.entitlements;
				CODE_SIGN_IDENTITY = "Apple Development";
				CODE_SIGN_STYLE = Automatic;
<<<<<<< HEAD
				CURRENT_PROJECT_VERSION = 325;
=======
				CURRENT_PROJECT_VERSION = 328;
>>>>>>> b42c9cf3
				DEBUG_INFORMATION_FORMAT = "dwarf-with-dsym";
				DEVELOPMENT_TEAM = VW5DZLFHM5;
				ENABLE_PREVIEWS = YES;
				GENERATE_INFOPLIST_FILE = NO;
				INFOPLIST_FILE = "$(PROJECT_DIR)/NymVPN/Resources/Info.plist";
				IPHONEOS_DEPLOYMENT_TARGET = 16.0;
				LD_RUNPATH_SEARCH_PATHS = (
					"$(inherited)",
					"@executable_path/Frameworks",
				);
				LIBRARY_SEARCH_PATHS = (
					"$(inherited)",
					"$(PROJECT_DIR)",
				);
				MARKETING_VERSION = 1.4.2;
				PRODUCT_BUNDLE_IDENTIFIER = net.nymtech.vpn;
				PRODUCT_NAME = "$(TARGET_NAME)";
				PROVISIONING_PROFILE_SPECIFIER = "";
				SUPPORTED_PLATFORMS = "iphoneos iphonesimulator";
				SUPPORTS_MACCATALYST = NO;
				SUPPORTS_MAC_DESIGNED_FOR_IPHONE_IPAD = NO;
				SUPPORTS_XR_DESIGNED_FOR_IPHONE_IPAD = NO;
				SWIFT_EMIT_LOC_STRINGS = YES;
				SWIFT_OBJC_BRIDGING_HEADER = "";
				SWIFT_VERSION = 5.0;
				TARGETED_DEVICE_FAMILY = "1,2";
			};
			name = Release;
		};
		D9BEF2DC2BEB63320036C566 /* Debug */ = {
			isa = XCBuildConfiguration;
			buildSettings = {
				ASSETCATALOG_COMPILER_APPICON_NAME = AppIcon;
				ASSETCATALOG_COMPILER_GLOBAL_ACCENT_COLOR_NAME = AccentColor;
				CODE_SIGN_ENTITLEMENTS = NymVPNDaemon/Resources/NymVPNDaemon.entitlements;
				CODE_SIGN_IDENTITY = "Developer ID Application";
				CODE_SIGN_STYLE = Manual;
				COMBINE_HIDPI_IMAGES = YES;
<<<<<<< HEAD
				CURRENT_PROJECT_VERSION = 37;
=======
				CURRENT_PROJECT_VERSION = 40;
>>>>>>> b42c9cf3
				DEAD_CODE_STRIPPING = YES;
				DEVELOPMENT_ASSET_PATHS = "\"NymVPNDaemon/Preview Content\"";
				DEVELOPMENT_TEAM = VW5DZLFHM5;
				ENABLE_HARDENED_RUNTIME = YES;
				ENABLE_PREVIEWS = YES;
				ENABLE_USER_SCRIPT_SANDBOXING = NO;
				GENERATE_INFOPLIST_FILE = NO;
				INFOPLIST_FILE = "$(PROJECT_DIR)/NymVPNDaemon/Resources/Info.plist";
				INFOPLIST_KEY_CFBundleDisplayName = NymVPN;
				INFOPLIST_KEY_NSHumanReadableCopyright = "";
				LD_RUNPATH_SEARCH_PATHS = (
					"$(inherited)",
					"@executable_path/../Frameworks",
				);
				MACOSX_DEPLOYMENT_TARGET = 13.0;
				MARKETING_VERSION = 1.4.2;
				PRODUCT_BUNDLE_IDENTIFIER = net.nymtech.vpn;
				PRODUCT_NAME = NymVPN;
				PROVISIONING_PROFILE_SPECIFIER = "";
				SDKROOT = macosx;
				SWIFT_EMIT_LOC_STRINGS = YES;
				SWIFT_VERSION = 5.0;
			};
			name = Debug;
		};
		D9BEF2DD2BEB63320036C566 /* Release */ = {
			isa = XCBuildConfiguration;
			buildSettings = {
				ASSETCATALOG_COMPILER_APPICON_NAME = AppIcon;
				ASSETCATALOG_COMPILER_GLOBAL_ACCENT_COLOR_NAME = AccentColor;
				CODE_SIGN_ENTITLEMENTS = NymVPNDaemon/Resources/NymVPNDaemon.entitlements;
				CODE_SIGN_IDENTITY = "Developer ID Application";
				"CODE_SIGN_IDENTITY[sdk=macosx*]" = "Developer ID Application";
				CODE_SIGN_STYLE = Manual;
				COMBINE_HIDPI_IMAGES = YES;
<<<<<<< HEAD
				CURRENT_PROJECT_VERSION = 37;
=======
				CURRENT_PROJECT_VERSION = 40;
>>>>>>> b42c9cf3
				DEAD_CODE_STRIPPING = YES;
				DEVELOPMENT_ASSET_PATHS = "\"NymVPNDaemon/Preview Content\"";
				DEVELOPMENT_TEAM = "";
				"DEVELOPMENT_TEAM[sdk=macosx*]" = VW5DZLFHM5;
				ENABLE_HARDENED_RUNTIME = YES;
				ENABLE_PREVIEWS = YES;
				ENABLE_USER_SCRIPT_SANDBOXING = NO;
				GENERATE_INFOPLIST_FILE = NO;
				INFOPLIST_FILE = "$(PROJECT_DIR)/NymVPNDaemon/Resources/Info.plist";
				INFOPLIST_KEY_CFBundleDisplayName = NymVPN;
				INFOPLIST_KEY_NSHumanReadableCopyright = "";
				LD_RUNPATH_SEARCH_PATHS = (
					"$(inherited)",
					"@executable_path/../Frameworks",
				);
				MACOSX_DEPLOYMENT_TARGET = 13.0;
				MARKETING_VERSION = 1.4.2;
				PRODUCT_BUNDLE_IDENTIFIER = net.nymtech.vpn;
				PRODUCT_NAME = NymVPN;
				PROVISIONING_PROFILE_SPECIFIER = "";
				"PROVISIONING_PROFILE_SPECIFIER[sdk=macosx*]" = "NymVPN macOS + Daemon";
				SDKROOT = macosx;
				SWIFT_EMIT_LOC_STRINGS = YES;
				SWIFT_VERSION = 5.0;
			};
			name = Release;
		};
		D9EACBDC2BC016D60094CDDF /* Debug */ = {
			isa = XCBuildConfiguration;
			buildSettings = {
				CODE_SIGN_STYLE = Automatic;
				CURRENT_PROJECT_VERSION = 1;
				DEVELOPMENT_TEAM = VW5DZLFHM5;
				ENABLE_USER_SCRIPT_SANDBOXING = YES;
				GENERATE_INFOPLIST_FILE = YES;
				IPHONEOS_DEPLOYMENT_TARGET = 17.4;
				MARKETING_VERSION = 1.0;
				PRODUCT_BUNDLE_IDENTIFIER = net.nymtech.vpn.NymVPNUITests;
				PRODUCT_NAME = "$(TARGET_NAME)";
				SWIFT_EMIT_LOC_STRINGS = NO;
				SWIFT_VERSION = 5.0;
				TARGETED_DEVICE_FAMILY = "1,2";
				TEST_TARGET_NAME = NymVPN;
			};
			name = Debug;
		};
		D9EACBDD2BC016D60094CDDF /* Release */ = {
			isa = XCBuildConfiguration;
			buildSettings = {
				CODE_SIGN_STYLE = Automatic;
				CURRENT_PROJECT_VERSION = 1;
				DEVELOPMENT_TEAM = VW5DZLFHM5;
				ENABLE_USER_SCRIPT_SANDBOXING = YES;
				GENERATE_INFOPLIST_FILE = YES;
				IPHONEOS_DEPLOYMENT_TARGET = 17.4;
				MARKETING_VERSION = 1.0;
				PRODUCT_BUNDLE_IDENTIFIER = net.nymtech.vpn.NymVPNUITests;
				PRODUCT_NAME = "$(TARGET_NAME)";
				SWIFT_EMIT_LOC_STRINGS = NO;
				SWIFT_VERSION = 5.0;
				TARGETED_DEVICE_FAMILY = "1,2";
				TEST_TARGET_NAME = NymVPN;
			};
			name = Release;
		};
/* End XCBuildConfiguration section */

/* Begin XCConfigurationList section */
		D954C0C22B51C1CA00C6BAAC /* Build configuration list for PBXNativeTarget "NymMixnetTunnel" */ = {
			isa = XCConfigurationList;
			buildConfigurations = (
				D954C0C32B51C1CA00C6BAAC /* Debug */,
				D954C0C42B51C1CA00C6BAAC /* Release */,
			);
			defaultConfigurationIsVisible = 0;
			defaultConfigurationName = Release;
		};
		D99A14712B357E9900F2728B /* Build configuration list for PBXProject "NymVPN" */ = {
			isa = XCConfigurationList;
			buildConfigurations = (
				D99A14822B357E9A00F2728B /* Debug */,
				D99A14832B357E9A00F2728B /* Release */,
			);
			defaultConfigurationIsVisible = 0;
			defaultConfigurationName = Release;
		};
		D99A14842B357E9A00F2728B /* Build configuration list for PBXNativeTarget "NymVPN" */ = {
			isa = XCConfigurationList;
			buildConfigurations = (
				D99A14852B357E9A00F2728B /* Debug */,
				D99A14862B357E9A00F2728B /* Release */,
			);
			defaultConfigurationIsVisible = 0;
			defaultConfigurationName = Release;
		};
		D9BEF2DE2BEB63320036C566 /* Build configuration list for PBXNativeTarget "NymVPNDaemon" */ = {
			isa = XCConfigurationList;
			buildConfigurations = (
				D9BEF2DC2BEB63320036C566 /* Debug */,
				D9BEF2DD2BEB63320036C566 /* Release */,
			);
			defaultConfigurationIsVisible = 0;
			defaultConfigurationName = Release;
		};
		D9EACBDB2BC016D60094CDDF /* Build configuration list for PBXNativeTarget "NymVPNUITests" */ = {
			isa = XCConfigurationList;
			buildConfigurations = (
				D9EACBDC2BC016D60094CDDF /* Debug */,
				D9EACBDD2BC016D60094CDDF /* Release */,
			);
			defaultConfigurationIsVisible = 0;
			defaultConfigurationName = Release;
		};
/* End XCConfigurationList section */

/* Begin XCRemoteSwiftPackageReference section */
		D932143F2B84D29200FFDC5E /* XCRemoteSwiftPackageReference "swift-log" */ = {
			isa = XCRemoteSwiftPackageReference;
			repositoryURL = "https://github.com/apple/swift-log";
			requirement = {
				kind = upToNextMajorVersion;
				minimumVersion = 1.5.4;
			};
		};
		D98B32E62C58E0A4005A15A3 /* XCRemoteSwiftPackageReference "AcknowList" */ = {
			isa = XCRemoteSwiftPackageReference;
			repositoryURL = "https://github.com/vtourraine/AcknowList";
			requirement = {
				kind = upToNextMajorVersion;
				minimumVersion = 3.2.0;
			};
		};
		D9E9F19E2C3807A00056EB8C /* XCRemoteSwiftPackageReference "Sparkle" */ = {
			isa = XCRemoteSwiftPackageReference;
			repositoryURL = "https://github.com/sparkle-project/Sparkle";
			requirement = {
				kind = upToNextMajorVersion;
				minimumVersion = 2.6.4;
			};
		};
		D9EACBCC2BBFFE420094CDDF /* XCRemoteSwiftPackageReference "SwiftyPing" */ = {
			isa = XCRemoteSwiftPackageReference;
			repositoryURL = "https://github.com/samiyr/SwiftyPing";
			requirement = {
				branch = master;
				kind = branch;
			};
		};
/* End XCRemoteSwiftPackageReference section */

/* Begin XCSwiftPackageProductDependency section */
		582C5F8D2C7654A800B678AE /* ConfigurationManager */ = {
			isa = XCSwiftPackageProductDependency;
			productName = ConfigurationManager;
		};
		D9144C5A2CC1057A0021A617 /* CountriesManagerTypes */ = {
			isa = XCSwiftPackageProductDependency;
			productName = CountriesManagerTypes;
		};
		D9144C5C2CC1057F0021A617 /* CountriesManagerTypes */ = {
			isa = XCSwiftPackageProductDependency;
			productName = CountriesManagerTypes;
		};
		D9144C5E2CC105B20021A617 /* CountriesManager */ = {
			isa = XCSwiftPackageProductDependency;
			productName = CountriesManager;
		};
		D9144C602CC10A860021A617 /* CountriesManager */ = {
			isa = XCSwiftPackageProductDependency;
			productName = CountriesManager;
		};
		D9144C622CC10AA20021A617 /* Migrations */ = {
			isa = XCSwiftPackageProductDependency;
			productName = Migrations;
		};
		D916EE662C90F2A700FADEEF /* Migrations */ = {
			isa = XCSwiftPackageProductDependency;
			productName = Migrations;
		};
		D91E36A82BF3AA7F00BDE84A /* HelperManager */ = {
			isa = XCSwiftPackageProductDependency;
			productName = HelperManager;
		};
		D924A8E52C33F3D400465E84 /* ExternalLinkManager */ = {
			isa = XCSwiftPackageProductDependency;
			productName = ExternalLinkManager;
		};
		D924A8E72C33F3DA00465E84 /* ExternalLinkManager */ = {
			isa = XCSwiftPackageProductDependency;
			productName = ExternalLinkManager;
		};
		D9281C442B877B8800834B53 /* Keychain */ = {
			isa = XCSwiftPackageProductDependency;
			productName = Keychain;
		};
		D92FBA2A2C6B6AB300D743DF /* ConfigurationManager */ = {
			isa = XCSwiftPackageProductDependency;
			productName = ConfigurationManager;
		};
		D92FBA2C2C6B6AB800D743DF /* ConfigurationManager */ = {
			isa = XCSwiftPackageProductDependency;
			productName = ConfigurationManager;
		};
		D9309AF82BC81B7600C387F4 /* TunnelMixnet */ = {
			isa = XCSwiftPackageProductDependency;
			productName = TunnelMixnet;
		};
		D93214402B84D29200FFDC5E /* Logging */ = {
			isa = XCSwiftPackageProductDependency;
			package = D932143F2B84D29200FFDC5E /* XCRemoteSwiftPackageReference "swift-log" */;
			productName = Logging;
		};
		D93214462B84EBEA00FFDC5E /* Logging */ = {
			isa = XCSwiftPackageProductDependency;
			package = D932143F2B84D29200FFDC5E /* XCRemoteSwiftPackageReference "swift-log" */;
			productName = Logging;
		};
		D94866FE2BE035C300F5331B /* CredentialsManager */ = {
			isa = XCSwiftPackageProductDependency;
			productName = CredentialsManager;
		};
		D94867002BE035FB00F5331B /* Constants */ = {
			isa = XCSwiftPackageProductDependency;
			productName = Constants;
		};
		D953CFE92C8ED73C008A942B /* NotificationsManager */ = {
			isa = XCSwiftPackageProductDependency;
			productName = NotificationsManager;
		};
		D9643C6F2CEBC90700F6B9A7 /* NotificationMessages */ = {
			isa = XCSwiftPackageProductDependency;
			productName = NotificationMessages;
		};
		D96680D02CC4FC7200267FA1 /* Device */ = {
			isa = XCSwiftPackageProductDependency;
			productName = Device;
		};
		D96680D22CC4FC7800267FA1 /* Device */ = {
			isa = XCSwiftPackageProductDependency;
			productName = Device;
		};
		D96740222B56A67A001F6891 /* Tunnels */ = {
			isa = XCSwiftPackageProductDependency;
			productName = Tunnels;
		};
		D968BDC82B6AEA9D003F42E5 /* AppSettings */ = {
			isa = XCSwiftPackageProductDependency;
			productName = AppSettings;
		};
		D968BDCA2B6BC98E003F42E5 /* AppVersionProvider */ = {
			isa = XCSwiftPackageProductDependency;
			productName = AppVersionProvider;
		};
		D97065E02B8DD44A00C27A9B /* TunnelStatus */ = {
			isa = XCSwiftPackageProductDependency;
			productName = TunnelStatus;
		};
		D974C03A2BBED2460011924A /* ConnectionManager */ = {
			isa = XCSwiftPackageProductDependency;
			productName = ConnectionManager;
		};
		D975F8032CE51097002D42C7 /* ErrorHandler */ = {
			isa = XCSwiftPackageProductDependency;
			productName = ErrorHandler;
		};
		D9870CF22BE3A12800551A86 /* Home */ = {
			isa = XCSwiftPackageProductDependency;
			productName = Home;
		};
		D99820972BB6E8D9000C1FEE /* MixnetLibrary */ = {
			isa = XCSwiftPackageProductDependency;
			productName = MixnetLibrary;
		};
		D99A148B2B35A74200F2728B /* Theme */ = {
			isa = XCSwiftPackageProductDependency;
			productName = Theme;
		};
		D9A8580D2CF3A2AA0030843A /* HelperInstallManager */ = {
			isa = XCSwiftPackageProductDependency;
			productName = HelperInstallManager;
		};
		D9ABF2832BF4989B009089FA /* Shell */ = {
			isa = XCSwiftPackageProductDependency;
			productName = Shell;
		};
		D9B7BAF72C4866A0005AF2D6 /* NymLogger */ = {
			isa = XCSwiftPackageProductDependency;
			productName = NymLogger;
		};
		D9B7BAFB2C4866AF005AF2D6 /* NymLogger */ = {
			isa = XCSwiftPackageProductDependency;
			productName = NymLogger;
		};
		D9BB53542BAC4AE500917C97 /* Tunnels */ = {
			isa = XCSwiftPackageProductDependency;
			productName = Tunnels;
		};
		D9BD6A132BD84EF400B42D6F /* SentryManager */ = {
			isa = XCSwiftPackageProductDependency;
			productName = SentryManager;
		};
		D9BEF2E02BEB660D0036C566 /* GRPCManager */ = {
			isa = XCSwiftPackageProductDependency;
			productName = GRPCManager;
		};
		D9BEF2E22BEB8D7E0036C566 /* Constants */ = {
			isa = XCSwiftPackageProductDependency;
			productName = Constants;
		};
		D9BEF2E42BEBA4010036C566 /* AppSettings */ = {
			isa = XCSwiftPackageProductDependency;
			productName = AppSettings;
		};
		D9CD835C2B6C32D4008DA864 /* Modifiers */ = {
			isa = XCSwiftPackageProductDependency;
			productName = Modifiers;
		};
		D9CDF2DB2BF49909007E5DAF /* Home */ = {
			isa = XCSwiftPackageProductDependency;
			productName = Home;
		};
		D9D483572BEBA72F0005A41C /* UIComponents */ = {
			isa = XCSwiftPackageProductDependency;
			productName = UIComponents;
		};
		D9E552B12CE9E8F6008C74F6 /* SystemMessageManager */ = {
			isa = XCSwiftPackageProductDependency;
			productName = SystemMessageManager;
		};
		D9E552B32CE9E8FB008C74F6 /* SystemMessageManager */ = {
			isa = XCSwiftPackageProductDependency;
			productName = SystemMessageManager;
		};
		D9E552B72CE9E909008C74F6 /* ErrorHandler */ = {
			isa = XCSwiftPackageProductDependency;
			productName = ErrorHandler;
		};
		D9E552B92CEA5A6E008C74F6 /* SystemMessageModels */ = {
			isa = XCSwiftPackageProductDependency;
			productName = SystemMessageModels;
		};
		D9E552BB2CEA5A74008C74F6 /* SystemMessageModels */ = {
			isa = XCSwiftPackageProductDependency;
			productName = SystemMessageModels;
		};
		D9E6D8C82BF5FF5F009612CE /* TunnelStatus */ = {
			isa = XCSwiftPackageProductDependency;
			productName = TunnelStatus;
		};
		D9E9F19C2C3806BB0056EB8C /* AutoUpdater */ = {
			isa = XCSwiftPackageProductDependency;
			productName = AutoUpdater;
		};
		D9E9F19F2C3807A00056EB8C /* Sparkle */ = {
			isa = XCSwiftPackageProductDependency;
			package = D9E9F19E2C3807A00056EB8C /* XCRemoteSwiftPackageReference "Sparkle" */;
			productName = Sparkle;
		};
		D9EACBDE2BC01D790094CDDF /* SwiftyPing */ = {
			isa = XCSwiftPackageProductDependency;
			package = D9EACBCC2BBFFE420094CDDF /* XCRemoteSwiftPackageReference "SwiftyPing" */;
			productName = SwiftyPing;
		};
		D9F699DF2B4C1862005576A9 /* Settings */ = {
			isa = XCSwiftPackageProductDependency;
			productName = Settings;
		};
		D9FA77C72CEBB32C003362D7 /* NotificationsManager */ = {
			isa = XCSwiftPackageProductDependency;
			productName = NotificationsManager;
		};
		D9FB33D92BECC163009C3419 /* Extensions */ = {
			isa = XCSwiftPackageProductDependency;
			productName = Extensions;
		};
		D9FB33DB2BECD473009C3419 /* SentryManager */ = {
			isa = XCSwiftPackageProductDependency;
			productName = SentryManager;
		};
		D9FB33DD2BECD47E009C3419 /* Theme */ = {
			isa = XCSwiftPackageProductDependency;
			productName = Theme;
		};
		D9FFC1F82C40F65F00A4766C /* AutoUpdates */ = {
			isa = XCSwiftPackageProductDependency;
			productName = AutoUpdates;
		};
/* End XCSwiftPackageProductDependency section */
	};
	rootObject = D99A146E2B357E9900F2728B /* Project object */;
}<|MERGE_RESOLUTION|>--- conflicted
+++ resolved
@@ -784,11 +784,7 @@
 				CODE_SIGN_ENTITLEMENTS = NymMixnetTunnel/NymMixnetTunnel.entitlements;
 				CODE_SIGN_IDENTITY = "Apple Development";
 				CODE_SIGN_STYLE = Automatic;
-<<<<<<< HEAD
-				CURRENT_PROJECT_VERSION = 325;
-=======
 				CURRENT_PROJECT_VERSION = 328;
->>>>>>> b42c9cf3
 				DEVELOPMENT_TEAM = VW5DZLFHM5;
 				ENABLE_USER_SCRIPT_SANDBOXING = YES;
 				GENERATE_INFOPLIST_FILE = NO;
@@ -823,11 +819,7 @@
 				CODE_SIGN_ENTITLEMENTS = NymMixnetTunnel/NymMixnetTunnel.entitlements;
 				CODE_SIGN_IDENTITY = "Apple Development";
 				CODE_SIGN_STYLE = Automatic;
-<<<<<<< HEAD
-				CURRENT_PROJECT_VERSION = 325;
-=======
 				CURRENT_PROJECT_VERSION = 328;
->>>>>>> b42c9cf3
 				DEVELOPMENT_TEAM = VW5DZLFHM5;
 				ENABLE_USER_SCRIPT_SANDBOXING = YES;
 				GENERATE_INFOPLIST_FILE = NO;
@@ -985,11 +977,7 @@
 				CODE_SIGN_ENTITLEMENTS = NymVPN/NymVPN.entitlements;
 				CODE_SIGN_IDENTITY = "Apple Development";
 				CODE_SIGN_STYLE = Automatic;
-<<<<<<< HEAD
-				CURRENT_PROJECT_VERSION = 325;
-=======
 				CURRENT_PROJECT_VERSION = 328;
->>>>>>> b42c9cf3
 				DEBUG_INFORMATION_FORMAT = "dwarf-with-dsym";
 				DEVELOPMENT_TEAM = VW5DZLFHM5;
 				ENABLE_PREVIEWS = YES;
@@ -1029,11 +1017,7 @@
 				CODE_SIGN_ENTITLEMENTS = NymVPN/NymVPN.entitlements;
 				CODE_SIGN_IDENTITY = "Apple Development";
 				CODE_SIGN_STYLE = Automatic;
-<<<<<<< HEAD
-				CURRENT_PROJECT_VERSION = 325;
-=======
 				CURRENT_PROJECT_VERSION = 328;
->>>>>>> b42c9cf3
 				DEBUG_INFORMATION_FORMAT = "dwarf-with-dsym";
 				DEVELOPMENT_TEAM = VW5DZLFHM5;
 				ENABLE_PREVIEWS = YES;
@@ -1072,11 +1056,7 @@
 				CODE_SIGN_IDENTITY = "Developer ID Application";
 				CODE_SIGN_STYLE = Manual;
 				COMBINE_HIDPI_IMAGES = YES;
-<<<<<<< HEAD
-				CURRENT_PROJECT_VERSION = 37;
-=======
 				CURRENT_PROJECT_VERSION = 40;
->>>>>>> b42c9cf3
 				DEAD_CODE_STRIPPING = YES;
 				DEVELOPMENT_ASSET_PATHS = "\"NymVPNDaemon/Preview Content\"";
 				DEVELOPMENT_TEAM = VW5DZLFHM5;
@@ -1112,11 +1092,7 @@
 				"CODE_SIGN_IDENTITY[sdk=macosx*]" = "Developer ID Application";
 				CODE_SIGN_STYLE = Manual;
 				COMBINE_HIDPI_IMAGES = YES;
-<<<<<<< HEAD
-				CURRENT_PROJECT_VERSION = 37;
-=======
 				CURRENT_PROJECT_VERSION = 40;
->>>>>>> b42c9cf3
 				DEAD_CODE_STRIPPING = YES;
 				DEVELOPMENT_ASSET_PATHS = "\"NymVPNDaemon/Preview Content\"";
 				DEVELOPMENT_TEAM = "";
